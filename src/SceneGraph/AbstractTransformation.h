--- conflicted
+++ resolved
@@ -144,11 +144,7 @@
         }
 
     protected:
-<<<<<<< HEAD
-        ~AbstractBasicTransformation();
-=======
-        ~AbstractTransformation() = default;
->>>>>>> 1102232a
+        ~AbstractTransformation();
 
     #ifdef DOXYGEN_GENERATING_OUTPUT
     protected:
@@ -159,7 +155,7 @@
         virtual void doResetTransformation() = 0;
 };
 
-template<UnsignedInt dimensions, class T> AbstractBasicTransformation<dimensions, T>::~AbstractBasicTransformation() = default;
+template<UnsignedInt dimensions, class T> AbstractTransformation<dimensions, T>::~AbstractTransformation() = default;
 
 /** @brief Transformation type */
 enum class TransformationType: UnsignedByte {
