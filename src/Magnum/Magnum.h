#ifndef Magnum_Magnum_h
#define Magnum_Magnum_h
/*
    This file is part of Magnum.

    Copyright © 2010, 2011, 2012, 2013, 2014
              Vladimír Vondruš <mosra@centrum.cz>

    Permission is hereby granted, free of charge, to any person obtaining a
    copy of this software and associated documentation files (the "Software"),
    to deal in the Software without restriction, including without limitation
    the rights to use, copy, modify, merge, publish, distribute, sublicense,
    and/or sell copies of the Software, and to permit persons to whom the
    Software is furnished to do so, subject to the following conditions:

    The above copyright notice and this permission notice shall be included
    in all copies or substantial portions of the Software.

    THE SOFTWARE IS PROVIDED "AS IS", WITHOUT WARRANTY OF ANY KIND, EXPRESS OR
    IMPLIED, INCLUDING BUT NOT LIMITED TO THE WARRANTIES OF MERCHANTABILITY,
    FITNESS FOR A PARTICULAR PURPOSE AND NONINFRINGEMENT. IN NO EVENT SHALL
    THE AUTHORS OR COPYRIGHT HOLDERS BE LIABLE FOR ANY CLAIM, DAMAGES OR OTHER
    LIABILITY, WHETHER IN AN ACTION OF CONTRACT, TORT OR OTHERWISE, ARISING
    FROM, OUT OF OR IN CONNECTION WITH THE SOFTWARE OR THE USE OR OTHER
    DEALINGS IN THE SOFTWARE.
*/

/** @file
 * @brief Forward declarations for Magnum namespace
 */

#include <Corrade/Utility/Utility.h>

#include "Magnum/Types.h"
#include "Magnum/Math/Math.h"

#ifdef MAGNUM_BUILD_DEPRECATED
#include <Corrade/Utility/Macros.h>
#endif

#ifndef DOXYGEN_GENERATING_OUTPUT
typedef unsigned int GLenum; /* Needed for *Format and *Type enums */
#endif

namespace Magnum {

namespace Math {
    template<class T> struct Constants;

    /** @todoc Remove `ifndef` when Doxygen is able to handle operator"" */
    #ifndef DOXYGEN_GENERATING_OUTPUT
    #if !defined(CORRADE_GCC46_COMPATIBILITY) && !defined(CORRADE_MSVC2013_COMPATIBILITY)
    #ifndef MAGNUM_TARGET_GLES
    constexpr Rad<Double> operator "" _rad(long double);
    constexpr Deg<Double> operator "" _deg(long double);
    #endif
    constexpr Rad<Float> operator "" _radf(long double);
    constexpr Deg<Float> operator "" _degf(long double);
    #endif
    #endif
}

/* Bring whole Corrade namespace */
using namespace Corrade;

/* Bring debugging facility from Corrade::Utility namespace */
using Corrade::Utility::Debug;
using Corrade::Utility::Warning;
using Corrade::Utility::Error;

#ifdef DOXYGEN_GENERATING_OUTPUT
/**
@brief Build with deprecated API included

Defined if the library contains deprecated API (which will be removed in the
future). To preserve backward compatibility, %Magnum is by default built with
deprecated API included.
@see @ref building
*/
#define MAGNUM_BUILD_DEPRECATED
/* (enabled by default) */

/**
@brief Static library build

Defined if built as static libraries. Default are shared libraries.
@see @ref building
*/
#define MAGNUM_BUILD_STATIC
#undef MAGNUM_BUILD_STATIC

/**
@brief OpenGL ES target

Defined if the engine is built for OpenGL ES 3.0 or OpenGL ES 2.0.
@see @ref MAGNUM_TARGET_GLES2, @ref MAGNUM_TARGET_GLES3,
    @ref MAGNUM_TARGET_DESKTOP_GLES, @ref building
*/
#define MAGNUM_TARGET_GLES
#undef MAGNUM_TARGET_GLES

/**
@brief OpenGL ES 2.0 target.

Defined if the engine is built for OpenGL ES 2.0. Implies also
@ref MAGNUM_TARGET_GLES.
@see @ref MAGNUM_TARGET_GLES3, @ref MAGNUM_TARGET_DESKTOP_GLES, @ref building
*/
#define MAGNUM_TARGET_GLES2
#undef MAGNUM_TARGET_GLES2

/**
@brief OpenGL ES 3.0 target.

Defined if the engine is built for OpenGL ES 3.0. Implies also
@ref MAGNUM_TARGET_GLES.
@see @ref MAGNUM_TARGET_GLES2, @ref MAGNUM_TARGET_DESKTOP_GLES, @ref building
*/
#define MAGNUM_TARGET_GLES3
#undef MAGNUM_TARGET_GLES3

/**
@brief Desktop emulation of OpenGL ES target

Defined if the engine is built for OpenGL ES 3.0 or OpenGL ES 2.0 emulated
within standard desktop OpenGL. Implies also @ref MAGNUM_TARGET_GLES.
@see @ref MAGNUM_TARGET_GLES2, @ref building
*/
#define MAGNUM_TARGET_DESKTOP_GLES
#undef MAGNUM_TARGET_DESKTOP_GLES
#endif

/** @{ @name Basic type definitions

See @ref types for more information.
*/

/** @brief Unsigned byte (8bit) */
typedef std::uint8_t UnsignedByte;

/** @brief Signed byte (8bit) */
typedef std::int8_t Byte;

/** @brief Unsigned short (16bit) */
typedef std::uint16_t UnsignedShort;

/** @brief Signed short (16bit) */
typedef std::int16_t Short;

/** @brief Unsigned int (32bit) */
typedef std::uint32_t UnsignedInt;

/** @brief Signed int (32bit) */
typedef std::int32_t Int;

/** @brief Unsigned long (64bit) */
typedef std::uint64_t UnsignedLong;

/** @brief Signed long (64bit) */
typedef std::int64_t Long;

/** @brief Float (32bit) */
typedef float Float;

/** @brief Two-component float vector */
typedef Math::Vector2<Float> Vector2;

/** @brief Three-component float vector */
typedef Math::Vector3<Float> Vector3;

/** @brief Four-component float vector */
typedef Math::Vector4<Float> Vector4;

/** @brief Two-component unsigned integer vector */
typedef Math::Vector2<UnsignedInt> Vector2ui;

/** @brief Three-component unsigned integer vector */
typedef Math::Vector3<UnsignedInt> Vector3ui;

/** @brief Four-component unsigned integer vector */
typedef Math::Vector4<UnsignedInt> Vector4ui;

/** @brief Two-component signed integer vector */
typedef Math::Vector2<Int> Vector2i;

/** @brief Three-component signed integer vector */
typedef Math::Vector3<Int> Vector3i;

/** @brief Four-component signed integer vector */
typedef Math::Vector4<Int> Vector4i;

/**
@brief 3x3 float transformation matrix

@see @ref Matrix3x3
*/
typedef Math::Matrix3<Float> Matrix3;

/**
@brief 4x4 float transformation matrix

@see @ref Matrix4x4
*/
typedef Math::Matrix4<Float> Matrix4;

/** @brief 2x2 float matrix */
#ifndef CORRADE_GCC46_COMPATIBILITY
typedef Math::Matrix2x2<Float> Matrix2x2;
#else
typedef Math::Matrix<2, Float> Matrix2x2;
#endif

#ifdef MAGNUM_BUILD_DEPRECATED
/**
@copybrief Matrix2x2
@deprecated Use @ref Magnum::Matrix2x2 "Matrix2x2" instead.
*/
typedef Math::Matrix<2, Float> Matrix2;
#endif

/**
@brief 3x3 float matrix

Note that this is different from @ref Matrix3, which contains additional
functions for transformations in 2D.
*/
#ifndef CORRADE_GCC46_COMPATIBILITY
typedef Math::Matrix3x3<Float> Matrix3x3;
#else
typedef Math::Matrix<3, Float> Matrix3x3;
#endif

/**
@brief 4x4 float matrix

Note that this is different from @ref Matrix4, which contains additional
functions for transformations in 3D.
*/
#ifndef CORRADE_GCC46_COMPATIBILITY
typedef Math::Matrix4x4<Float> Matrix4x4;
#else
typedef Math::Matrix<4, Float> Matrix4x4;
#endif

/** @brief Float matrix with 2 columns and 3 rows */
#ifndef CORRADE_GCC46_COMPATIBILITY
typedef Math::Matrix2x3<Float> Matrix2x3;
#else
typedef Math::RectangularMatrix<2, 3, Float> Matrix2x3;
#endif

/** @brief Float matrix with 3 columns and 2 rows */
#ifndef CORRADE_GCC46_COMPATIBILITY
typedef Math::Matrix3x2<Float> Matrix3x2;
#else
typedef Math::RectangularMatrix<3, 2, Float> Matrix3x2;
#endif

/** @brief Float matrix with 2 columns and 4 rows */
#ifndef CORRADE_GCC46_COMPATIBILITY
typedef Math::Matrix2x4<Float> Matrix2x4;
#else
typedef Math::RectangularMatrix<2, 4, Float> Matrix2x4;
#endif

/** @brief Float matrix with 4 columns and 2 rows */
#ifndef CORRADE_GCC46_COMPATIBILITY
typedef Math::Matrix4x2<Float> Matrix4x2;
#else
typedef Math::RectangularMatrix<4, 2, Float> Matrix4x2;
#endif

/** @brief Float matrix with 3 columns and 4 rows */
#ifndef CORRADE_GCC46_COMPATIBILITY
typedef Math::Matrix3x4<Float> Matrix3x4;
#else
typedef Math::RectangularMatrix<3, 4, Float> Matrix3x4;
#endif

/** @brief Float matrix with 4 columns and 3 rows */
#ifndef CORRADE_GCC46_COMPATIBILITY
typedef Math::Matrix4x3<Float> Matrix4x3;
#else
typedef Math::RectangularMatrix<4, 3, Float> Matrix4x3;
#endif

/** @brief Float complex number */
typedef Math::Complex<Float> Complex;

/** @brief Float dual complex number */
typedef Math::DualComplex<Float> DualComplex;

/** @brief Float quaternion */
typedef Math::Quaternion<Float> Quaternion;

/** @brief Float dual quaternion */
typedef Math::DualQuaternion<Float> DualQuaternion;

/** @brief Float constants */
typedef Math::Constants<Float> Constants;

/** @brief Angle in float degrees */
typedef Math::Deg<Float> Deg;

/** @brief Angle in float radians */
typedef Math::Rad<Float> Rad;

/** @brief Float 1D range */
#ifndef CORRADE_GCC46_COMPATIBILITY
typedef Math::Range1D<Float> Range1D;
#else
typedef Math::Range<1, Float> Range1D;
#endif

/** @brief Float 2D range */
typedef Math::Range2D<Float> Range2D;

/** @brief Float 3D range */
typedef Math::Range3D<Float> Range3D;

/** @brief Signed integer 1D range */
#ifndef CORRADE_GCC46_COMPATIBILITY
typedef Math::Range1D<Int> Range1Di;
#else
typedef Math::Range<1, Int> Range1Di;
#endif

/** @brief Signed integer 2D range */
typedef Math::Range2D<Int> Range2Di;

/** @brief Signed integer 3D range */
typedef Math::Range3D<Int> Range3Di;

#ifdef MAGNUM_BUILD_DEPRECATED
/**
@copybrief Range2D
@deprecated Use @ref Magnum::Range2D "Range2D" instead.
*/
typedef CORRADE_DEPRECATED("use Range2D instead") Math::Geometry::Rectangle<Float> Rectangle;

/**
@copybrief Range2Di
@deprecated Use @ref Magnum::Range2Di "Range2Di" instead.
*/
typedef CORRADE_DEPRECATED("use Range2Di instead") Math::Geometry::Rectangle<Int> Rectanglei;
#endif

/*@}*/

#ifndef MAGNUM_TARGET_GLES
/** @{ @name Double-precision types

See @ref types for more information.
@requires_gl Only single-precision types are available in OpenGL ES.
*/

/** @brief Double (64bit) */
typedef double Double;

/** @brief Two-component double vector */
typedef Math::Vector2<Double> Vector2d;

/** @brief Three-component double vector */
typedef Math::Vector3<Double> Vector3d;

/** @brief Four-component double vector */
typedef Math::Vector4<Double> Vector4d;

/**
@brief 3x3 double transformation matrix

@see @ref Matrix3x3d
*/
typedef Math::Matrix3<Double> Matrix3d;

/**
@brief 4x4 double transformation matrix

@see @ref Matrix4x4d
*/
typedef Math::Matrix4<Double> Matrix4d;

/** @brief 2x2 double matrix */
#ifndef CORRADE_GCC46_COMPATIBILITY
typedef Math::Matrix2x2<Double> Matrix2x2d;
#else
typedef Math::Matrix<2, Double> Matrix2x2d;
#endif

#ifdef MAGNUM_BUILD_DEPRECATED
/**
@copybrief Matrix2x2d
@deprecated Use @ref Magnum::Matrix2x2d "Matrix2x2d" instead.
*/
typedef CORRADE_DEPRECATED("use Matrix2x2d instead") Math::Matrix<2, Double> Matrix2d;
#endif

/**
@brief 3x3 double matrix

Note that this is different from @ref Matrix3d, which contains additional
functions for transformations in 2D.
*/
#ifndef CORRADE_GCC46_COMPATIBILITY
typedef Math::Matrix3x3<Double> Matrix3x3d;
#else
typedef Math::Matrix<3, Double> Matrix3x3d;
#endif

/**
@brief 4x4 double matrix

Note that this is different from @ref Matrix4d, which contains additional
functions for transformations in 3D.
*/
#ifndef CORRADE_GCC46_COMPATIBILITY
typedef Math::Matrix4x4<Double> Matrix4x4d;
#else
typedef Math::Matrix<4, Double> Matrix4x4d;
#endif

/** @brief Double matrix with 2 columns and 3 rows */
#ifndef CORRADE_GCC46_COMPATIBILITY
typedef Math::Matrix2x3<Double> Matrix2x3d;
#else
typedef Math::RectangularMatrix<2, 3, Double> Matrix2x3d;
#endif

/** @brief Double matrix with 3 columns and 2 rows */
#ifndef CORRADE_GCC46_COMPATIBILITY
typedef Math::Matrix3x2<Double> Matrix3x2d;
#else
typedef Math::RectangularMatrix<3, 2, Double> Matrix3x2d;
#endif

/** @brief Double matrix with 2 columns and 4 rows */
#ifndef CORRADE_GCC46_COMPATIBILITY
typedef Math::Matrix2x4<Double> Matrix2x4d;
#else
typedef Math::RectangularMatrix<2, 4, Double> Matrix2x4d;
#endif

/** @brief Double matrix with 4 columns and 2 rows */
#ifndef CORRADE_GCC46_COMPATIBILITY
typedef Math::Matrix4x2<Double> Matrix4x2d;
#else
typedef Math::RectangularMatrix<4, 2, Double> Matrix4x2d;
#endif

/** @brief Double matrix with 3 columns and 4 rows */
#ifndef CORRADE_GCC46_COMPATIBILITY
typedef Math::Matrix3x4<Double> Matrix3x4d;
#else
typedef Math::RectangularMatrix<3, 4, Double> Matrix3x4d;
#endif

/** @brief Double matrix with 4 columns and 3 rows */
#ifndef CORRADE_GCC46_COMPATIBILITY
typedef Math::Matrix4x3<Double> Matrix4x3d;
#else
typedef Math::RectangularMatrix<4, 3, Double> Matrix4x3d;
#endif

/** @brief Double complex number */
typedef Math::Complex<Double> Complexd;

/** @brief Double dual complex number */
typedef Math::DualComplex<Double> DualComplexd;

/** @brief Double quaternion */
typedef Math::Quaternion<Double> Quaterniond;

/** @brief Double dual quaternion */
typedef Math::DualQuaternion<Double> DualQuaterniond;

/** @brief Double constants */
typedef Math::Constants<Double> Constantsd;

/** @brief Angle in double degrees */
typedef Math::Deg<Double> Degd;

/** @brief Angle in double radians */
typedef Math::Rad<Double> Radd;

/** @brief Double 1D range */
#ifndef CORRADE_GCC46_COMPATIBILITY
typedef Math::Range1D<Double> Range1Dd;
#else
typedef Math::Range<1, Double> Range1Dd;
#endif

/** @brief Double 2D range */
typedef Math::Range2D<Double> Range2Dd;

/** @brief Double 3D range */
typedef Math::Range3D<Double> Range3Dd;

#ifdef MAGNUM_BUILD_DEPRECATED
/**
@copybrief Range2Dd
@deprecated Use @ref Magnum::Range2Dd instead.
*/
typedef CORRADE_DEPRECATED("use Range2Dd instead") Math::Geometry::Rectangle<Double> Rectangled;
#endif

/*@}*/
#endif

#if !defined(CORRADE_GCC46_COMPATIBILITY) && !defined(CORRADE_MSVC2013_COMPATIBILITY)
/* Using angle literals from Math namespace */
#ifndef MAGNUM_TARGET_GLES
using Math::operator "" _deg;
using Math::operator "" _rad;
#endif
using Math::operator "" _degf;
using Math::operator "" _radf;
#endif

/* Forward declarations for all types in root namespace */

/* FramebufferClear[Mask], FramebufferBlit[Mask], FramebufferBlitFilter,
   FramebufferTarget enums used only directly with framebuffer instance */
class AbstractFramebuffer;

class AbstractImage;
class AbstractShaderProgram;
class AbstractTexture;

template<UnsignedInt, class T> class Array;
template<class T> class Array1D;
template<class T> class Array2D;
template<class T> class Array3D;

#ifndef CORRADE_GCC45_COMPATIBILITY
enum class BufferUsage: GLenum;
#endif
class Buffer;

#ifndef MAGNUM_TARGET_GLES2
template<UnsignedInt> class BufferImage;
typedef BufferImage<1> BufferImage1D;
typedef BufferImage<2> BufferImage2D;
typedef BufferImage<3> BufferImage3D;
#endif

#ifndef MAGNUM_TARGET_GLES
class BufferTexture;
#ifndef CORRADE_GCC45_COMPATIBILITY
enum class BufferTextureFormat: GLenum;
#endif
#endif

template<class> class BasicColor3;
template<class> class BasicColor4;
typedef BasicColor3<Float> Color3;
typedef BasicColor3<UnsignedByte> Color3ub;
typedef BasicColor4<Float> Color4;
typedef BasicColor4<UnsignedByte> Color4ub;

#ifndef CORRADE_GCC45_COMPATIBILITY
enum class ColorFormat: GLenum;
enum class ColorType: GLenum;
/** @todo Remove this when dropping backward compatibility */
typedef ColorFormat ImageFormat;
typedef ColorType ColorType;

<<<<<<< HEAD
enum class Version: Int;
#endif

=======
>>>>>>> e1105300
class Context;

class CubeMapTexture;
#ifndef MAGNUM_TARGET_GLES
class CubeMapTextureArray;
#endif

/* DebugMessage used only statically */
/* DefaultFramebuffer is available only through global instance */
/* DimensionTraits forward declaration is not needed */

class Extension;
class Framebuffer;

template<UnsignedInt> class Image;
typedef Image<1> Image1D;
typedef Image<2> Image2D;
typedef Image<3> Image3D;

template<UnsignedInt> class ImageReference;
typedef ImageReference<1> ImageReference1D;
typedef ImageReference<2> ImageReference2D;
typedef ImageReference<3> ImageReference3D;

#ifndef CORRADE_GCC45_COMPATIBILITY
enum class MeshPrimitive: GLenum;
#endif
class Mesh;
class MeshView;

#ifndef MAGNUM_TARGET_GLES
template<UnsignedInt> class MultisampleTexture;
typedef MultisampleTexture<2> MultisampleTexture2D;
typedef MultisampleTexture<3> MultisampleTexture2DArray;
#endif

/* AbstractQuery is not used directly */
class PrimitiveQuery;
class SampleQuery;
class TimeQuery;

class RectangleTexture;

class Renderbuffer;
#ifndef CORRADE_GCC45_COMPATIBILITY
enum class RenderbufferFormat: GLenum;
#endif

#ifndef CORRADE_GCC45_COMPATIBILITY
enum class ResourceState: UnsignedByte;
enum class ResourceDataState: UnsignedByte;
enum class ResourcePolicy: UnsignedByte;
#endif
template<class T, class U = T> class Resource;
class ResourceKey;
template<class...> class ResourceManager;

class Sampler;
class Shader;

template<UnsignedInt> class Texture;
#ifndef MAGNUM_TARGET_GLES
typedef Texture<1> Texture1D;
#endif
typedef Texture<2> Texture2D;
typedef Texture<3> Texture3D;

<<<<<<< HEAD
#ifndef CORRADE_GCC45_COMPATIBILITY
=======
#ifndef MAGNUM_TARGET_GLES2
template<UnsignedInt> class TextureArray;
#ifndef MAGNUM_TARGET_GLES
typedef TextureArray<1> Texture1DArray;
#endif
typedef TextureArray<2> Texture2DArray;
#endif

>>>>>>> e1105300
enum class TextureFormat: GLenum;
#endif

class Timeline;

enum class Version: Int;

}

#endif<|MERGE_RESOLUTION|>--- conflicted
+++ resolved
@@ -563,13 +563,8 @@
 /** @todo Remove this when dropping backward compatibility */
 typedef ColorFormat ImageFormat;
 typedef ColorType ColorType;
-
-<<<<<<< HEAD
-enum class Version: Int;
-#endif
-
-=======
->>>>>>> e1105300
+#endif
+
 class Context;
 
 class CubeMapTexture;
@@ -637,9 +632,6 @@
 typedef Texture<2> Texture2D;
 typedef Texture<3> Texture3D;
 
-<<<<<<< HEAD
-#ifndef CORRADE_GCC45_COMPATIBILITY
-=======
 #ifndef MAGNUM_TARGET_GLES2
 template<UnsignedInt> class TextureArray;
 #ifndef MAGNUM_TARGET_GLES
@@ -648,13 +640,15 @@
 typedef TextureArray<2> Texture2DArray;
 #endif
 
->>>>>>> e1105300
+#ifndef CORRADE_GCC45_COMPATIBILITY
 enum class TextureFormat: GLenum;
 #endif
 
 class Timeline;
 
+#ifndef CORRADE_GCC45_COMPATIBILITY
 enum class Version: Int;
+#endif
 
 }
 
