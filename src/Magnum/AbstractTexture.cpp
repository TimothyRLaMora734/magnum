/*
    This file is part of Magnum.

    Copyright © 2010, 2011, 2012, 2013, 2014
              Vladimír Vondruš <mosra@centrum.cz>

    Permission is hereby granted, free of charge, to any person obtaining a
    copy of this software and associated documentation files (the "Software"),
    to deal in the Software without restriction, including without limitation
    the rights to use, copy, modify, merge, publish, distribute, sublicense,
    and/or sell copies of the Software, and to permit persons to whom the
    Software is furnished to do so, subject to the following conditions:

    The above copyright notice and this permission notice shall be included
    in all copies or substantial portions of the Software.

    THE SOFTWARE IS PROVIDED "AS IS", WITHOUT WARRANTY OF ANY KIND, EXPRESS OR
    IMPLIED, INCLUDING BUT NOT LIMITED TO THE WARRANTIES OF MERCHANTABILITY,
    FITNESS FOR A PARTICULAR PURPOSE AND NONINFRINGEMENT. IN NO EVENT SHALL
    THE AUTHORS OR COPYRIGHT HOLDERS BE LIABLE FOR ANY CLAIM, DAMAGES OR OTHER
    LIABILITY, WHETHER IN AN ACTION OF CONTRACT, TORT OR OTHERWISE, ARISING
    FROM, OUT OF OR IN CONNECTION WITH THE SOFTWARE OR THE USE OR OTHER
    DEALINGS IN THE SOFTWARE.
*/

#include "AbstractTexture.h"

#ifndef MAGNUM_TARGET_GLES2
#include "Magnum/BufferImage.h"
#endif
#include "Magnum/Array.h"
#include "Magnum/Color.h"
#include "Magnum/ColorFormat.h"
#include "Magnum/Context.h"
#include "Magnum/Extensions.h"
#include "Magnum/Image.h"
#include "Magnum/TextureFormat.h"

#ifdef MAGNUM_BUILD_DEPRECATED
#include "Magnum/Shader.h"
#endif

#include "Implementation/DebugState.h"
#include "Implementation/State.h"
#include "Implementation/TextureState.h"

namespace Magnum {

#ifdef MAGNUM_BUILD_DEPRECATED
Int AbstractTexture::maxLayers() { return Shader::maxCombinedTextureImageUnits(); }
#endif

#ifndef MAGNUM_TARGET_GLES2
Float AbstractTexture::maxLodBias() {
    GLfloat& value = Context::current()->state().texture->maxLodBias;

    /* Get the value, if not already cached */
    if(value == 0.0f)
        glGetFloatv(GL_MAX_TEXTURE_LOD_BIAS, &value);

    return value;
}
#endif

#ifndef MAGNUM_TARGET_GLES2
Int AbstractTexture::maxColorSamples() {
    #ifndef MAGNUM_TARGET_GLES
    if(!Context::current()->isExtensionSupported<Extensions::GL::ARB::texture_multisample>())
    #else
    if(!Context::current()->isVersionSupported(Version::GLES310))
    #endif
        return 0;

    GLint& value = Context::current()->state().texture->maxColorSamples;

    /* Get the value, if not already cached */
    if(value == 0)
        glGetIntegerv(GL_MAX_COLOR_TEXTURE_SAMPLES, &value);

    return value;
}

Int AbstractTexture::maxDepthSamples() {
    #ifndef MAGNUM_TARGET_GLES
    if(!Context::current()->isExtensionSupported<Extensions::GL::ARB::texture_multisample>())
    #else
    if(!Context::current()->isVersionSupported(Version::GLES310))
    #endif
        return 0;

    GLint& value = Context::current()->state().texture->maxDepthSamples;

    /* Get the value, if not already cached */
    if(value == 0)
        glGetIntegerv(GL_MAX_DEPTH_TEXTURE_SAMPLES, &value);

    return value;
}

Int AbstractTexture::maxIntegerSamples() {
    #ifndef MAGNUM_TARGET_GLES
    if(!Context::current()->isExtensionSupported<Extensions::GL::ARB::texture_multisample>())
    #else
    if(!Context::current()->isVersionSupported(Version::GLES310))
    #endif
        return 0;

    GLint& value = Context::current()->state().texture->maxIntegerSamples;

    /* Get the value, if not already cached */
    if(value == 0)
        glGetIntegerv(GL_MAX_INTEGER_SAMPLES, &value);

    return value;
}
#endif

void AbstractTexture::unbind(const Int textureUnit) {
    Implementation::TextureState* const textureState = Context::current()->state().texture;

    /* If given texture unit is already unbound, nothing to do */
    if(textureState->bindings[textureUnit].second == 0) return;

    /* Unbind the texture, reset state tracker */
    Context::current()->state().texture->unbindImplementation(textureUnit);
    textureState->bindings[textureUnit] = {};
}

void AbstractTexture::unbindImplementationDefault(const GLint textureUnit) {
    Implementation::TextureState* const textureState = Context::current()->state().texture;

    /* Activate given texture unit if not already active, update state tracker */
    if(textureState->currentTextureUnit != textureUnit)
        glActiveTexture(GL_TEXTURE0 + (textureState->currentTextureUnit = textureUnit));

    CORRADE_INTERNAL_ASSERT(textureState->bindings[textureUnit].first != 0);
    glBindTexture(textureState->bindings[textureUnit].first, 0);
}

#ifndef MAGNUM_TARGET_GLES
void AbstractTexture::unbindImplementationMulti(const GLint textureUnit) {
    constexpr static GLuint zero = 0;
    glBindTextures(textureUnit, 1, &zero);
}

void AbstractTexture::unbindImplementationDSAEXT(const GLint textureUnit) {
    Implementation::TextureState* const textureState = Context::current()->state().texture;

    CORRADE_INTERNAL_ASSERT(textureState->bindings[textureUnit].first != 0);
    glBindMultiTextureEXT(GL_TEXTURE0 + textureUnit, textureState->bindings[textureUnit].first, 0);
}
#endif

void AbstractTexture::unbind(const Int firstTextureUnit, const std::size_t count) {
    /* State tracker is updated in the implementations */
    Context::current()->state().texture->bindMultiImplementation(firstTextureUnit, {nullptr, count});
}

/** @todoc const std::initializer_list makes Doxygen grumpy */
void AbstractTexture::bind(const Int firstTextureUnit, std::initializer_list<AbstractTexture*> textures) {
    /* State tracker is updated in the implementations */
    Context::current()->state().texture->bindMultiImplementation(firstTextureUnit, {textures.begin(), textures.size()});
}

<<<<<<< HEAD
void AbstractTexture::bindImplementationFallback(const GLint firstTextureUnit, std::initializer_list<AbstractTexture*> textures) {
    Int unit = firstTextureUnit;
    for(auto it = textures.begin(); it != textures.end(); ++it) {
        if(*it) (*it)->bind(unit);
        else unbind(unit);
        ++unit;
    }
=======
void AbstractTexture::bindImplementationFallback(const GLint firstTextureUnit, const Containers::ArrayReference<AbstractTexture* const> textures) {
    for(std::size_t i = 0; i != textures.size(); ++i)
        textures && textures[i] ? textures[i]->bind(firstTextureUnit + i) : unbind(firstTextureUnit + i);
>>>>>>> a13e9821
}

#ifndef MAGNUM_TARGET_GLES
void AbstractTexture::bindImplementationMulti(const GLint firstTextureUnit, const Containers::ArrayReference<AbstractTexture* const> textures) {
    Implementation::TextureState* const textureState = Context::current()->state().texture;

    /* Create array of IDs and also update bindings in state tracker */
<<<<<<< HEAD
    Containers::Array<GLuint> ids{textures.size()};
    Int i{};
    for(auto it = textures.begin(); it != textures.end(); ++it) {
        textureState->bindings[firstTextureUnit + i].second = ids[i] = *it ? (*it)->id() : 0;
        ++i;
=======
    Containers::Array<GLuint> ids{textures ? textures.size() : 0};
    bool different = false;
    for(std::size_t i = 0; i != textures.size(); ++i) {
        const GLuint id = textures && textures[i] ? textures[i]->_id : 0;

        if(textures) {
            if(textures[i]) textures[i]->createIfNotAlready();
            ids[i] = id;
        }

        if(textureState->bindings[firstTextureUnit + i].second != id) {
            different = true;
            textureState->bindings[firstTextureUnit + i].second = id;
        }
>>>>>>> a13e9821
    }

    /* Avoid doing the binding if there is nothing different */
    if(different) glBindTextures(firstTextureUnit, textures.size(), ids);
}
#endif

AbstractTexture::AbstractTexture(GLenum target): _target{target} {
    (this->*Context::current()->state().texture->createImplementation)();
    CORRADE_INTERNAL_ASSERT(_id != Implementation::State::DisengagedBinding);
}

void AbstractTexture::createImplementationDefault() {
    glGenTextures(1, &_id);
    _created = false;
}

#ifndef MAGNUM_TARGET_GLES
void AbstractTexture::createImplementationDSA() {
    glCreateTextures(_target, 1, &_id);
    _created = true;
}
#endif

AbstractTexture::~AbstractTexture() {
    /* Moved out, nothing to do */
    if(!_id) return;

    /* Remove all bindings */
    std::vector<std::pair<GLenum, GLuint>>& bindings = Context::current()->state().texture->bindings;
    for(auto it = bindings.begin(); it != bindings.end(); ++it)
        if(it->second == _id) *it = {};

    glDeleteTextures(1, &_id);
}

inline void AbstractTexture::createIfNotAlready() {
    if(_created) return;

    /* glGen*() does not create the object, just reserves the name. Some
       commands (such as glBindTextures() or glObjectLabel()) operate with IDs
       directly and they require the object to be created. Binding the texture
       to desired target finally creates it. Also all EXT DSA functions
       implicitly create it. */
    bindInternal();
    CORRADE_INTERNAL_ASSERT(_created);
}

std::string AbstractTexture::label() {
    createIfNotAlready();
    return Context::current()->state().debug->getLabelImplementation(GL_TEXTURE, _id);
}

AbstractTexture& AbstractTexture::setLabelInternal(const Containers::ArrayReference<const char> label) {
    createIfNotAlready();
    Context::current()->state().debug->labelImplementation(GL_TEXTURE, _id, label);
    return *this;
}

void AbstractTexture::bind(Int textureUnit) {
    Implementation::TextureState* const textureState = Context::current()->state().texture;

    /* If already bound in given texture unit, nothing to do */
    if(textureState->bindings[textureUnit].second == _id) return;

    /* Update state tracker, bind the texture to the unit */
    textureState->bindings[textureUnit] = {_target, _id};
    (this->*Context::current()->state().texture->bindImplementation)(textureUnit);
}

void AbstractTexture::bindImplementationDefault(GLint textureUnit) {
    Implementation::TextureState* const textureState = Context::current()->state().texture;

    /* Activate given texture unit if not already active, update state tracker */
    if(textureState->currentTextureUnit != textureUnit)
        glActiveTexture(GL_TEXTURE0 + (textureState->currentTextureUnit = textureUnit));

    /* Binding the texture finally creates it */
    _created = true;
    glBindTexture(_target, _id);
}

#ifndef MAGNUM_TARGET_GLES
void AbstractTexture::bindImplementationMulti(GLint textureUnit) {
    createIfNotAlready();
    glBindTextures(textureUnit, 1, &_id);
}

void AbstractTexture::bindImplementationDSAEXT(GLint textureUnit) {
    _created = true;
    glBindMultiTextureEXT(GL_TEXTURE0 + textureUnit, _target, _id);
}
#endif

#ifndef MAGNUM_TARGET_GLES2
void AbstractTexture::setBaseLevel(Int level) {
    (this->*Context::current()->state().texture->parameteriImplementation)(GL_TEXTURE_BASE_LEVEL, level);
}
#endif

void AbstractTexture::setMaxLevel(Int level) {
    (this->*Context::current()->state().texture->parameteriImplementation)(
        #ifndef MAGNUM_TARGET_GLES2
        GL_TEXTURE_MAX_LEVEL
        #else
        GL_TEXTURE_MAX_LEVEL_APPLE
        #endif
    , level);
}

void AbstractTexture::setMinificationFilter(Sampler::Filter filter, Sampler::Mipmap mipmap) {
    (this->*Context::current()->state().texture->parameteriImplementation)(GL_TEXTURE_MIN_FILTER, GLint(filter)|GLint(mipmap));
}

void AbstractTexture::setMagnificationFilter(const Sampler::Filter filter) {
    (this->*Context::current()->state().texture->parameteriImplementation)(GL_TEXTURE_MAG_FILTER, GLint(filter));
}

#ifndef MAGNUM_TARGET_GLES2
void AbstractTexture::setMinLod(const Float lod) {
    (this->*Context::current()->state().texture->parameterfImplementation)(GL_TEXTURE_MIN_LOD, lod);
}

void AbstractTexture::setMaxLod(const Float lod) {
    (this->*Context::current()->state().texture->parameterfImplementation)(GL_TEXTURE_MAX_LOD, lod);
}
#endif

#ifndef MAGNUM_TARGET_GLES
void AbstractTexture::setLodBias(const Float bias) {
    (this->*Context::current()->state().texture->parameterfImplementation)(GL_TEXTURE_LOD_BIAS, bias);
}
#endif

void AbstractTexture::setBorderColor(const Color4& color) {
    #ifndef MAGNUM_TARGET_GLES
    (this->*Context::current()->state().texture->parameterfvImplementation)(GL_TEXTURE_BORDER_COLOR, color.data());
    #else
    (this->*Context::current()->state().texture->parameterfvImplementation)(GL_TEXTURE_BORDER_COLOR_NV, color.data());
    #endif
}

#ifndef MAGNUM_TARGET_GLES
void AbstractTexture::setBorderColor(const Vector4ui& color) {
    (this->*Context::current()->state().texture->parameterIuivImplementation)(GL_TEXTURE_BORDER_COLOR, color.data());
}

void AbstractTexture::setBorderColor(const Vector4i& color) {
    (this->*Context::current()->state().texture->parameterIivImplementation)(GL_TEXTURE_BORDER_COLOR, color.data());
}
#endif

void AbstractTexture::setMaxAnisotropy(const Float anisotropy) {
    (this->*Context::current()->state().texture->setMaxAnisotropyImplementation)(anisotropy);
}

void AbstractTexture::setSRGBDecode(bool decode) {
    (this->*Context::current()->state().texture->parameteriImplementation)(GL_TEXTURE_SRGB_DECODE_EXT,
        decode ? GL_DECODE_EXT : GL_SKIP_DECODE_EXT);
}

#ifndef MAGNUM_TARGET_GLES2
void AbstractTexture::setSwizzleInternal(const GLint r, const GLint g, const GLint b, const GLint a) {
    #ifndef MAGNUM_TARGET_GLES
    const GLint rgba[] = {r, g, b, a};
    (this->*Context::current()->state().texture->parameterivImplementation)(GL_TEXTURE_SWIZZLE_RGBA, rgba);
    #else
    (this->*Context::current()->state().texture->parameteriImplementation)(GL_TEXTURE_SWIZZLE_R, r);
    (this->*Context::current()->state().texture->parameteriImplementation)(GL_TEXTURE_SWIZZLE_G, g);
    (this->*Context::current()->state().texture->parameteriImplementation)(GL_TEXTURE_SWIZZLE_B, b);
    (this->*Context::current()->state().texture->parameteriImplementation)(GL_TEXTURE_SWIZZLE_A, a);
    #endif
}
#endif

void AbstractTexture::setCompareMode(const Sampler::CompareMode mode) {
    (this->*Context::current()->state().texture->parameteriImplementation)(
        #ifndef MAGNUM_TARGET_GLES2
        GL_TEXTURE_COMPARE_MODE
        #else
        GL_TEXTURE_COMPARE_MODE_EXT
        #endif
        , GLenum(mode));
}

void AbstractTexture::setCompareFunction(const Sampler::CompareFunction function) {
    (this->*Context::current()->state().texture->parameteriImplementation)(
        #ifndef MAGNUM_TARGET_GLES2
        GL_TEXTURE_COMPARE_FUNC
        #else
        GL_TEXTURE_COMPARE_FUNC_EXT
        #endif
        , GLenum(function));
}

#ifndef MAGNUM_TARGET_GLES2
void AbstractTexture::setDepthStencilMode(const Sampler::DepthStencilMode mode) {
    (this->*Context::current()->state().texture->parameteriImplementation)(GL_DEPTH_STENCIL_TEXTURE_MODE, GLenum(mode));
}
#endif

void AbstractTexture::invalidateImage(const Int level) {
    (this->*Context::current()->state().texture->invalidateImageImplementation)(level);
}

void AbstractTexture::generateMipmap() {
    (this->*Context::current()->state().texture->mipmapImplementation)();
}

void AbstractTexture::mipmapImplementationDefault() {
    bindInternal();
    glGenerateMipmap(_target);
}

#ifndef MAGNUM_TARGET_GLES
void AbstractTexture::mipmapImplementationDSAEXT() {
    _created = true;
    glGenerateTextureMipmapEXT(_id, _target);
}
#endif

void AbstractTexture::bindInternal() {
    /* Using glBindTextures() here is meaningless, because the non-DSA
       functions need to have the texture bound in *currently active* unit,
       so we would need to call glActiveTexture() afterwards anyway. */

    Implementation::TextureState* const textureState = Context::current()->state().texture;

    /* If the texture is already bound in current unit, nothing to do */
    if(textureState->bindings[textureState->currentTextureUnit].second == _id)
        return;

    /* Set internal unit as active if not already, update state tracker */
    CORRADE_INTERNAL_ASSERT(textureState->maxTextureUnits > 1);
    const GLint internalTextureUnit = textureState->maxTextureUnits-1;
    if(textureState->currentTextureUnit != internalTextureUnit)
        glActiveTexture(GL_TEXTURE0 + (textureState->currentTextureUnit = internalTextureUnit));

    /* Bind the texture to internal unit if not already, update state tracker */
    if(textureState->bindings[internalTextureUnit].second == _id) return;
    textureState->bindings[internalTextureUnit] = {_target, _id};

    /* Binding the texture finally creates it */
    _created = true;
    glBindTexture(_target, _id);
}

ColorFormat AbstractTexture::imageFormatForInternalFormat(const TextureFormat internalFormat) {
    switch(internalFormat) {
        case TextureFormat::Red:
        case TextureFormat::R8:
        #ifndef MAGNUM_TARGET_GLES2
        case TextureFormat::R8Snorm:
        #endif
        #ifndef MAGNUM_TARGET_GLES
        case TextureFormat::R16:
        case TextureFormat::R16Snorm:
        #endif
        #ifndef MAGNUM_TARGET_GLES2
        case TextureFormat::R16F:
        case TextureFormat::R32F:
        #endif
        #ifndef MAGNUM_TARGET_GLES
        case TextureFormat::CompressedRed:
        case TextureFormat::CompressedRedRgtc1:
        case TextureFormat::CompressedSignedRedRgtc1:
        #endif
            return ColorFormat::Red;

        #ifndef MAGNUM_TARGET_GLES2
        case TextureFormat::R8UI:
        case TextureFormat::R8I:
        case TextureFormat::R16UI:
        case TextureFormat::R16I:
        case TextureFormat::R32UI:
        case TextureFormat::R32I:
            return ColorFormat::RedInteger;
        #endif

        case TextureFormat::RG:
        case TextureFormat::RG8:
        #ifndef MAGNUM_TARGET_GLES2
        case TextureFormat::RG8Snorm:
        #endif
        #ifndef MAGNUM_TARGET_GLES
        case TextureFormat::RG16:
        case TextureFormat::RG16Snorm:
        #endif
        #ifndef MAGNUM_TARGET_GLES2
        case TextureFormat::RG16F:
        case TextureFormat::RG32F:
        #endif
        #ifndef MAGNUM_TARGET_GLES
        case TextureFormat::CompressedRG:
        case TextureFormat::CompressedRGRgtc2:
        case TextureFormat::CompressedSignedRGRgtc2:
        #endif
            return ColorFormat::RG;

        #ifndef MAGNUM_TARGET_GLES2
        case TextureFormat::RG8UI:
        case TextureFormat::RG8I:
        case TextureFormat::RG16UI:
        case TextureFormat::RG16I:
        case TextureFormat::RG32UI:
        case TextureFormat::RG32I:
            return ColorFormat::RGInteger;
        #endif

        case TextureFormat::RGB:
        case TextureFormat::RGB8:
        #ifndef MAGNUM_TARGET_GLES2
        case TextureFormat::RGB8Snorm:
        #endif
        #ifndef MAGNUM_TARGET_GLES
        case TextureFormat::RGB16:
        case TextureFormat::RGB16Snorm:
        #endif
        #ifndef MAGNUM_TARGET_GLES2
        case TextureFormat::RGB16F:
        case TextureFormat::RGB32F:
        #endif
        #ifndef MAGNUM_TARGET_GLES
        case TextureFormat::R3B3G2:
        case TextureFormat::RGB4:
        case TextureFormat::RGB5:
        #endif
        case TextureFormat::RGB565:
        #ifndef MAGNUM_TARGET_GLES3
        case TextureFormat::RGB10:
        #endif
        #ifndef MAGNUM_TARGET_GLES
        case TextureFormat::RGB12:
        #endif
        #ifndef MAGNUM_TARGET_GLES2
        case TextureFormat::R11FG11FB10F:
        case TextureFormat::RGB9E5:
        #endif
        case TextureFormat::SRGB:
        #ifndef MAGNUM_TARGET_GLES2
        case TextureFormat::SRGB8:
        #endif
        #ifndef MAGNUM_TARGET_GLES
        case TextureFormat::CompressedRGB:
        case TextureFormat::CompressedRGBBptcUnsignedFloat:
        case TextureFormat::CompressedRGBBptcSignedFloat:
        #endif
            return ColorFormat::RGB;

        #ifndef MAGNUM_TARGET_GLES2
        case TextureFormat::RGB8UI:
        case TextureFormat::RGB8I:
        case TextureFormat::RGB16UI:
        case TextureFormat::RGB16I:
        case TextureFormat::RGB32UI:
        case TextureFormat::RGB32I:
            return ColorFormat::RGBInteger;
        #endif

        case TextureFormat::RGBA:
        case TextureFormat::RGBA8:
        #ifndef MAGNUM_TARGET_GLES2
        case TextureFormat::RGBA8Snorm:
        #endif
        #ifndef MAGNUM_TARGET_GLES
        case TextureFormat::RGBA16:
        case TextureFormat::RGBA16Snorm:
        #endif
        #ifndef MAGNUM_TARGET_GLES2
        case TextureFormat::RGBA16F:
        case TextureFormat::RGBA32F:
        #endif
        #ifndef MAGNUM_TARGET_GLES
        case TextureFormat::RGBA2:
        #endif
        case TextureFormat::RGBA4:
        case TextureFormat::RGB5A1:
        case TextureFormat::RGB10A2:
        #ifndef MAGNUM_TARGET_GLES
        case TextureFormat::RGBA12:
        #endif
        case TextureFormat::SRGBAlpha:
        #ifndef MAGNUM_TARGET_GLES2
        case TextureFormat::SRGB8Alpha8:
        #endif
        #ifndef MAGNUM_TARGET_GLES
        case TextureFormat::CompressedRGBA:
        case TextureFormat::CompressedRGBABptcUnorm:
        case TextureFormat::CompressedSRGBAlphaBptcUnorm:
        #endif
            return ColorFormat::RGBA;

        #ifndef MAGNUM_TARGET_GLES2
        case TextureFormat::RGBA8UI:
        case TextureFormat::RGBA8I:
        case TextureFormat::RGBA16UI:
        case TextureFormat::RGBA16I:
        case TextureFormat::RGBA32UI:
        case TextureFormat::RGBA32I:
        case TextureFormat::RGB10A2UI:
            return ColorFormat::RGBAInteger;
        #endif

        #ifdef MAGNUM_TARGET_GLES2
        case TextureFormat::Luminance:
            return ColorFormat::Luminance;
        case TextureFormat::LuminanceAlpha:
            return ColorFormat::LuminanceAlpha;
        #endif

        case TextureFormat::DepthComponent:
        case TextureFormat::DepthComponent16:
        case TextureFormat::DepthComponent24:
        case TextureFormat::DepthComponent32:
        #ifndef MAGNUM_TARGET_GLES2
        case TextureFormat::DepthComponent32F:
        #endif
            return ColorFormat::DepthComponent;

        #ifndef MAGNUM_TARGET_GLES
        case TextureFormat::StencilIndex8:
            return ColorFormat::StencilIndex;
        #endif

        case TextureFormat::DepthStencil:
        case TextureFormat::Depth24Stencil8:
        #ifndef MAGNUM_TARGET_GLES2
        case TextureFormat::Depth32FStencil8:
        #endif
            return ColorFormat::DepthStencil;
    }

    CORRADE_ASSERT_UNREACHABLE();
}

ColorType AbstractTexture::imageTypeForInternalFormat(const TextureFormat internalFormat) {
    switch(internalFormat) {
        case TextureFormat::Red:
        case TextureFormat::RG:
        case TextureFormat::RGB:
        case TextureFormat::RGBA:
        case TextureFormat::R8:
        case TextureFormat::RG8:
        case TextureFormat::RGB8:
        case TextureFormat::RGBA8:
        #ifndef MAGNUM_TARGET_GLES2
        case TextureFormat::R8UI:
        case TextureFormat::RG8UI:
        case TextureFormat::RGB8UI:
        case TextureFormat::RGBA8UI:
        #endif
        #ifdef MAGNUM_TARGET_GLES2
        case TextureFormat::Luminance:
        case TextureFormat::LuminanceAlpha:
        #endif
        case TextureFormat::SRGB:
        case TextureFormat::SRGBAlpha:
        #ifndef MAGNUM_TARGET_GLES2
        case TextureFormat::SRGB8:
        case TextureFormat::SRGB8Alpha8:
        #endif
        #ifndef MAGNUM_TARGET_GLES
        case TextureFormat::RGBA2: /**< @todo really? */
        case TextureFormat::CompressedRed:
        case TextureFormat::CompressedRG:
        case TextureFormat::CompressedRGB:
        case TextureFormat::CompressedRGBA:
        case TextureFormat::CompressedRedRgtc1:
        case TextureFormat::CompressedRGRgtc2:
        case TextureFormat::CompressedRGBABptcUnorm:
        case TextureFormat::CompressedSRGBAlphaBptcUnorm:
        #endif
            return ColorType::UnsignedByte;

        #ifndef MAGNUM_TARGET_GLES2
        case TextureFormat::R8Snorm:
        case TextureFormat::RG8Snorm:
        case TextureFormat::RGB8Snorm:
        case TextureFormat::RGBA8Snorm:
        case TextureFormat::R8I:
        case TextureFormat::RG8I:
        case TextureFormat::RGB8I:
        case TextureFormat::RGBA8I:
        #ifndef MAGNUM_TARGET_GLES
        case TextureFormat::CompressedSignedRedRgtc1:
        case TextureFormat::CompressedSignedRGRgtc2:
        #endif
            return ColorType::Byte;
        #endif

        #ifndef MAGNUM_TARGET_GLES
        case TextureFormat::R16:
        case TextureFormat::RG16:
        case TextureFormat::RGB16:
        case TextureFormat::RGBA16:
        #endif
        #ifndef MAGNUM_TARGET_GLES2
        case TextureFormat::R16UI:
        case TextureFormat::RG16UI:
        case TextureFormat::RGB16UI:
        case TextureFormat::RGBA16UI:
        #endif
        #ifndef MAGNUM_TARGET_GLES
        case TextureFormat::RGB12: /**< @todo really? */
        #endif
        case TextureFormat::RGBA4: /**< @todo really? */
        #ifndef MAGNUM_TARGET_GLES
        case TextureFormat::RGBA12: /**< @todo really? */
        #endif
            return ColorType::UnsignedShort;

        #ifndef MAGNUM_TARGET_GLES2
        #ifndef MAGNUM_TARGET_GLES
        case TextureFormat::R16Snorm:
        case TextureFormat::RG16Snorm:
        case TextureFormat::RGB16Snorm:
        case TextureFormat::RGBA16Snorm:
        #endif
        case TextureFormat::R16I:
        case TextureFormat::RG16I:
        case TextureFormat::RGB16I:
        case TextureFormat::RGBA16I:
            return ColorType::Short;
        #endif

        #ifndef MAGNUM_TARGET_GLES2
        case TextureFormat::R16F:
        case TextureFormat::RG16F:
        case TextureFormat::RGB16F:
        case TextureFormat::RGBA16F:
            return ColorType::HalfFloat;

        case TextureFormat::R32UI:
        case TextureFormat::RG32UI:
        case TextureFormat::RGB32UI:
        case TextureFormat::RGBA32UI:
            return ColorType::UnsignedInt;

        case TextureFormat::R32I:
        case TextureFormat::RG32I:
        case TextureFormat::RGB32I:
        case TextureFormat::RGBA32I:
            return ColorType::Int;

        case TextureFormat::R32F:
        case TextureFormat::RG32F:
        case TextureFormat::RGB32F:
        case TextureFormat::RGBA32F:
        #ifndef MAGNUM_TARGET_GLES
        case TextureFormat::CompressedRGBBptcUnsignedFloat:
        case TextureFormat::CompressedRGBBptcSignedFloat:
        #endif
            return ColorType::Float;
        #endif

        #ifndef MAGNUM_TARGET_GLES
        case TextureFormat::R3B3G2:
            return ColorType::UnsignedByte332;
        case TextureFormat::RGB4:
            return ColorType::UnsignedShort4444;
        #endif

        #ifndef MAGNUM_TARGET_GLES
        case TextureFormat::RGB5:
        #endif
        case TextureFormat::RGB5A1:
            return ColorType::UnsignedShort5551;

        case TextureFormat::RGB565:
            return ColorType::UnsignedShort565;

        #ifndef MAGNUM_TARGET_GLES3
        case TextureFormat::RGB10:
        #endif
        case TextureFormat::RGB10A2:
        #ifndef MAGNUM_TARGET_GLES2
        case TextureFormat::RGB10A2UI:
        #endif
            return ColorType::UnsignedInt2101010Rev; /**< @todo Rev for all? */

        #ifndef MAGNUM_TARGET_GLES2
        case TextureFormat::R11FG11FB10F:
            return ColorType::UnsignedInt10F11F11FRev;
        case TextureFormat::RGB9E5:
            return ColorType::UnsignedInt5999Rev;
        #endif

        case TextureFormat::DepthComponent16:
            return ColorType::UnsignedShort;

        case TextureFormat::DepthComponent:
        case TextureFormat::DepthComponent24:
        case TextureFormat::DepthComponent32:
            return ColorType::UnsignedInt;

        #ifndef MAGNUM_TARGET_GLES2
        case TextureFormat::DepthComponent32F:
            return ColorType::Float;
        #endif

        #ifndef MAGNUM_TARGET_GLES
        case TextureFormat::StencilIndex8:
            return ColorType::UnsignedByte;
        #endif

        case TextureFormat::DepthStencil:
        case TextureFormat::Depth24Stencil8:
            return ColorType::UnsignedInt248;

        #ifndef MAGNUM_TARGET_GLES2
        case TextureFormat::Depth32FStencil8:
            return ColorType::Float32UnsignedInt248Rev;
        #endif
    }

    CORRADE_ASSERT_UNREACHABLE();
}

void AbstractTexture::parameterImplementationDefault(GLenum parameter, GLint value) {
    bindInternal();
    glTexParameteri(_target, parameter, value);
}

#ifndef MAGNUM_TARGET_GLES
void AbstractTexture::parameterImplementationDSAEXT(GLenum parameter, GLint value) {
    _created = true;
    glTextureParameteriEXT(_id, _target, parameter, value);
}
#endif

void AbstractTexture::parameterImplementationDefault(GLenum parameter, GLfloat value) {
    bindInternal();
    glTexParameterf(_target, parameter, value);
}

#ifndef MAGNUM_TARGET_GLES
void AbstractTexture::parameterImplementationDSAEXT(GLenum parameter, GLfloat value) {
    _created = true;
    glTextureParameterfEXT(_id, _target, parameter, value);
}
#endif

#ifndef MAGNUM_TARGET_GLES2
void AbstractTexture::parameterImplementationDefault(GLenum parameter, const GLint* values) {
    bindInternal();
    glTexParameteriv(_target, parameter, values);
}

#ifndef MAGNUM_TARGET_GLES
void AbstractTexture::parameterImplementationDSAEXT(GLenum parameter, const GLint* values) {
    _created = true;
    glTextureParameterivEXT(_id, _target, parameter, values);
}
#endif
#endif

void AbstractTexture::parameterImplementationDefault(GLenum parameter, const GLfloat* values) {
    bindInternal();
    glTexParameterfv(_target, parameter, values);
}

#ifndef MAGNUM_TARGET_GLES
void AbstractTexture::parameterImplementationDSAEXT(GLenum parameter, const GLfloat* values) {
    _created = true;
    glTextureParameterfvEXT(_id, _target, parameter, values);
}
#endif

#ifndef MAGNUM_TARGET_GLES
void AbstractTexture::parameterIImplementationDefault(GLenum parameter, const GLuint* values) {
    bindInternal();
    glTexParameterIuiv(_target, parameter, values);
}

void AbstractTexture::parameterIImplementationDSAEXT(GLenum parameter, const GLuint* values) {
    _created = true;
    glTextureParameterIuivEXT(_id, _target, parameter, values);
}

void AbstractTexture::parameterIImplementationDefault(GLenum parameter, const GLint* values) {
    bindInternal();
    glTexParameterIiv(_target, parameter, values);
}

void AbstractTexture::parameterIImplementationDSAEXT(GLenum parameter, const GLint* values) {
    _created = true;
    glTextureParameterIivEXT(_id, _target, parameter, values);
}
#endif

void AbstractTexture::setMaxAnisotropyImplementationNoOp(GLfloat) {}

void AbstractTexture::setMaxAnisotropyImplementationExt(GLfloat anisotropy) {
    (this->*Context::current()->state().texture->parameterfImplementation)(GL_TEXTURE_MAX_ANISOTROPY_EXT, anisotropy);
}

#ifndef MAGNUM_TARGET_GLES2
void AbstractTexture::getLevelParameterImplementationDefault(GLenum target, GLint level, GLenum parameter, GLint* values) {
    bindInternal();
    glGetTexLevelParameteriv(target, level, parameter, values);
}

#ifndef MAGNUM_TARGET_GLES
void AbstractTexture::getLevelParameterImplementationDSAEXT(GLenum target, GLint level, GLenum parameter, GLint* values) {
    _created = true;
    glGetTextureLevelParameterivEXT(_id, target, level, parameter, values);
}
#endif
#endif

#ifndef MAGNUM_TARGET_GLES
void AbstractTexture::storageImplementationFallback(const GLenum target, const GLsizei levels, const TextureFormat internalFormat, const Math::Vector<1, GLsizei>& size) {
    CORRADE_INTERNAL_ASSERT(target == GL_TEXTURE_1D);

    const ColorFormat format = imageFormatForInternalFormat(internalFormat);
    const ColorType type = imageTypeForInternalFormat(internalFormat);

    for(GLsizei level = 0; level != levels; ++level) {
        (this->*Context::current()->state().texture->image1DImplementation)(target, level, internalFormat, Math::max(Math::Vector<1, GLsizei>(1), size >> level), format, type, nullptr);
    }
}

void AbstractTexture::storageImplementationDefault(GLenum target, GLsizei levels, TextureFormat internalFormat, const Math::Vector<1, GLsizei>& size) {
    bindInternal();
    glTexStorage1D(target, levels, GLenum(internalFormat), size[0]);
}

void AbstractTexture::storageImplementationDSAEXT(GLenum target, GLsizei levels, TextureFormat internalFormat, const Math::Vector<1, GLsizei>& size) {
    _created = true;
    glTextureStorage1DEXT(_id, target, levels, GLenum(internalFormat), size[0]);
}
#endif

void AbstractTexture::storageImplementationFallback(const GLenum target, const GLsizei levels, const TextureFormat internalFormat, const Vector2i& size) {
    const ColorFormat format = imageFormatForInternalFormat(internalFormat);
    const ColorType type = imageTypeForInternalFormat(internalFormat);

    /* Common code for classic types */
    #ifndef MAGNUM_TARGET_GLES
    if(target == GL_TEXTURE_2D || target == GL_TEXTURE_RECTANGLE)
    #else
    if(target == GL_TEXTURE_2D)
    #endif
    {
        for(GLsizei level = 0; level != levels; ++level) {
            (this->*Context::current()->state().texture->image2DImplementation)(target, level, internalFormat, Math::max(Vector2i(1), size >> level), format, type, nullptr);
        }

    /* Cube map additionally needs to specify all faces */
    } else if(target == GL_TEXTURE_CUBE_MAP) {
        for(GLsizei level = 0; level != levels; ++level) {
            const std::initializer_list<GLenum> faces = {
                GL_TEXTURE_CUBE_MAP_POSITIVE_X,
                GL_TEXTURE_CUBE_MAP_NEGATIVE_X,
                GL_TEXTURE_CUBE_MAP_POSITIVE_Y,
                GL_TEXTURE_CUBE_MAP_NEGATIVE_Y,
                GL_TEXTURE_CUBE_MAP_POSITIVE_Z,
                GL_TEXTURE_CUBE_MAP_NEGATIVE_Z
            };
            for(auto it = faces.begin(); it != faces.end(); ++it)
                (this->*Context::current()->state().texture->image2DImplementation)(*it, level, internalFormat, Math::max(Vector2i(1), size >> level), format, type, nullptr);
        }

    #ifndef MAGNUM_TARGET_GLES
    /* Array texture is not scaled in "layer" dimension */
    } else if(target == GL_TEXTURE_1D_ARRAY) {
        for(GLsizei level = 0; level != levels; ++level) {
            (this->*Context::current()->state().texture->image2DImplementation)(target, level, internalFormat, Math::max(Vector2i(1), size >> level), format, type, nullptr);
        }
    #endif

    /* No other targets are available */
    } else CORRADE_ASSERT_UNREACHABLE();
}

void AbstractTexture::storageImplementationDefault(GLenum target, GLsizei levels, TextureFormat internalFormat, const Vector2i& size) {
    bindInternal();
    #ifndef MAGNUM_TARGET_GLES2
    glTexStorage2D(target, levels, GLenum(internalFormat), size.x(), size.y());
    #elif !defined(CORRADE_TARGET_EMSCRIPTEN) && !defined(CORRADE_TARGET_NACL)
    glTexStorage2DEXT(target, levels, GLenum(internalFormat), size.x(), size.y());
    #else
    static_cast<void>(target);
    static_cast<void>(levels);
    static_cast<void>(internalFormat);
    static_cast<void>(size);
    CORRADE_ASSERT_UNREACHABLE();
    #endif
}

#ifndef MAGNUM_TARGET_GLES
void AbstractTexture::storageImplementationDSAEXT(GLenum target, GLsizei levels, TextureFormat internalFormat, const Vector2i& size) {
    _created = true;
    glTextureStorage2DEXT(_id, target, levels, GLenum(internalFormat), size.x(), size.y());
}
#endif

void AbstractTexture::storageImplementationFallback(GLenum target, GLsizei levels, TextureFormat internalFormat, const Vector3i& size) {
    const ColorFormat format = imageFormatForInternalFormat(internalFormat);
    const ColorType type = imageTypeForInternalFormat(internalFormat);

    /* Common code for classic type */
    #ifndef MAGNUM_TARGET_GLES2
    if(target == GL_TEXTURE_3D)
    #else
    if(target == GL_TEXTURE_3D_OES)
    #endif
    {
        for(GLsizei level = 0; level != levels; ++level) {
            (this->*Context::current()->state().texture->image3DImplementation)(target, level, internalFormat, Math::max(Vector3i(1), size >> level), format, type, nullptr);
        }

    #ifndef MAGNUM_TARGET_GLES2
    /* Array texture is not scaled in "layer" dimension */
    }
    #ifndef MAGNUM_TARGET_GLES
    else if(target == GL_TEXTURE_2D_ARRAY || target == GL_TEXTURE_CUBE_MAP_ARRAY)
    #else
    else if(target == GL_TEXTURE_2D_ARRAY)
    #endif
    {
        for(GLsizei level = 0; level != levels; ++level) {
            (this->*Context::current()->state().texture->image3DImplementation)(target, level, internalFormat, Math::max(Vector3i(1), size >> level), format, type, nullptr);
        }
    #endif

    /* No other targets are available */
    } else CORRADE_ASSERT_UNREACHABLE();
}

void AbstractTexture::storageImplementationDefault(GLenum target, GLsizei levels, TextureFormat internalFormat, const Vector3i& size) {
    bindInternal();
    #ifndef MAGNUM_TARGET_GLES2
    glTexStorage3D(target, levels, GLenum(internalFormat), size.x(), size.y(), size.z());
    #elif !defined(CORRADE_TARGET_EMSCRIPTEN) && !defined(CORRADE_TARGET_NACL)
    glTexStorage3DEXT(target, levels, GLenum(internalFormat), size.x(), size.y(), size.z());
    #else
    static_cast<void>(target);
    static_cast<void>(levels);
    static_cast<void>(internalFormat);
    static_cast<void>(size);
    CORRADE_ASSERT_UNREACHABLE();
    #endif
}

#ifndef MAGNUM_TARGET_GLES
void AbstractTexture::storageImplementationDSAEXT(GLenum target, GLsizei levels, TextureFormat internalFormat, const Vector3i& size) {
    _created = true;
    glTextureStorage3DEXT(_id, target, levels, GLenum(internalFormat), size.x(), size.y(), size.z());
}
#endif

#ifndef MAGNUM_TARGET_GLES
void AbstractTexture::storageMultisampleImplementationFallback(const GLenum target, const GLsizei samples, const TextureFormat internalFormat, const Vector2i& size, const GLboolean fixedSampleLocations) {
    bindInternal();
    glTexImage2DMultisample(target, samples, GLenum(internalFormat), size.x(), size.y(), fixedSampleLocations);
}
#endif

#ifndef MAGNUM_TARGET_GLES2
void AbstractTexture::storageMultisampleImplementationDefault(const GLenum target, const GLsizei samples, const TextureFormat internalFormat, const Vector2i& size, const GLboolean fixedSampleLocations) {
    bindInternal();
    glTexStorage2DMultisample(target, samples, GLenum(internalFormat), size.x(), size.y(), fixedSampleLocations);
}
#endif

#ifndef MAGNUM_TARGET_GLES
void AbstractTexture::storageMultisampleImplementationDSAEXT(const GLenum target, const GLsizei samples, const TextureFormat internalFormat, const Vector2i& size, const GLboolean fixedSampleLocations) {
    _created = true;
    glTextureStorage2DMultisampleEXT(_id, target, samples, GLenum(internalFormat), size.x(), size.y(), fixedSampleLocations);
}

void AbstractTexture::storageMultisampleImplementationFallback(const GLenum target, const GLsizei samples, const TextureFormat internalFormat, const Vector3i& size, const GLboolean fixedSampleLocations) {
    bindInternal();
    glTexImage3DMultisample(target, samples, GLenum(internalFormat), size.x(), size.y(), size.z(), fixedSampleLocations);
}

void AbstractTexture::storageMultisampleImplementationDefault(const GLenum target, const GLsizei samples, const TextureFormat internalFormat, const Vector3i& size, const GLboolean fixedSampleLocations) {
    bindInternal();
    glTexStorage3DMultisample(target, samples, GLenum(internalFormat), size.x(), size.y(), size.z(), fixedSampleLocations);
}

void AbstractTexture::storageMultisampleImplementationDSAEXT(const GLenum target, const GLsizei samples, const TextureFormat internalFormat, const Vector3i& size, const GLboolean fixedSampleLocations) {
    _created = true;
    glTextureStorage3DMultisampleEXT(_id, target, samples, GLenum(internalFormat), size.x(), size.y(), size.z(), fixedSampleLocations);
}
#endif

#ifndef MAGNUM_TARGET_GLES
void AbstractTexture::getImageImplementationDefault(const GLenum target, const GLint level, const ColorFormat format, const ColorType type, const std::size_t, GLvoid* const data) {
    bindInternal();
    glGetTexImage(target, level, GLenum(format), GLenum(type), data);
}

void AbstractTexture::getImageImplementationDSAEXT(const GLenum target, const GLint level, const ColorFormat format, const ColorType type, const std::size_t, GLvoid* const data) {
    _created = true;
    glGetTextureImageEXT(_id, target, level, GLenum(format), GLenum(type), data);
}

void AbstractTexture::getImageImplementationRobustness(const GLenum target, const GLint level, const ColorFormat format, const ColorType type, const std::size_t dataSize, GLvoid* const data) {
    bindInternal();
    glGetnTexImageARB(target, level, GLenum(format), GLenum(type), dataSize, data);
}
#endif

#ifndef MAGNUM_TARGET_GLES
void AbstractTexture::imageImplementationDefault(GLenum target, GLint level, TextureFormat internalFormat, const Math::Vector<1, GLsizei>& size, ColorFormat format, ColorType type, const GLvoid* data) {
    bindInternal();
    glTexImage1D(target, level, GLint(internalFormat), size[0], 0, GLenum(format), GLenum(type), data);
}

void AbstractTexture::imageImplementationDSAEXT(GLenum target, GLint level, TextureFormat internalFormat, const Math::Vector<1, GLsizei>& size, ColorFormat format, ColorType type, const GLvoid* data) {
    _created = true;
    glTextureImage1DEXT(_id, target, level, GLint(internalFormat), size[0], 0, GLenum(format), GLenum(type), data);
}
#endif

void AbstractTexture::imageImplementationDefault(GLenum target, GLint level, TextureFormat internalFormat, const Vector2i& size, ColorFormat format, ColorType type, const GLvoid* data) {
    bindInternal();
    glTexImage2D(target, level, GLint(internalFormat), size.x(), size.y(), 0, GLenum(format), GLenum(type), data);
}

#ifndef MAGNUM_TARGET_GLES
void AbstractTexture::imageImplementationDSAEXT(GLenum target, GLint level, TextureFormat internalFormat, const Vector2i& size, ColorFormat format, ColorType type, const GLvoid* data) {
    _created = true;
    glTextureImage2DEXT(_id, target, level, GLint(internalFormat), size.x(), size.y(), 0, GLenum(format), GLenum(type), data);
}
#endif

void AbstractTexture::imageImplementationDefault(GLenum target, GLint level, TextureFormat internalFormat, const Vector3i& size, ColorFormat format, ColorType type, const GLvoid* data) {
    bindInternal();
    #ifndef MAGNUM_TARGET_GLES2
    glTexImage3D(target, level, GLint(internalFormat), size.x(), size.y(), size.z(), 0, GLenum(format), GLenum(type), data);
    #elif !defined(CORRADE_TARGET_EMSCRIPTEN) && !defined(CORRADE_TARGET_NACL)
    glTexImage3DOES(target, level, GLint(internalFormat), size.x(), size.y(), size.z(), 0, GLenum(format), GLenum(type), data);
    #else
    static_cast<void>(target);
    static_cast<void>(level);
    static_cast<void>(internalFormat);
    static_cast<void>(size);
    static_cast<void>(format);
    static_cast<void>(type);
    static_cast<void>(data);
    CORRADE_ASSERT_UNREACHABLE();
    #endif
}

#ifndef MAGNUM_TARGET_GLES
void AbstractTexture::imageImplementationDSAEXT(GLenum target, GLint level, TextureFormat internalFormat, const Vector3i& size, ColorFormat format, ColorType type, const GLvoid* data) {
    _created = true;
    glTextureImage3DEXT(_id, target, level, GLint(internalFormat), size.x(), size.y(), size.z(), 0, GLenum(format), GLenum(type), data);
}
#endif

#ifndef MAGNUM_TARGET_GLES
void AbstractTexture::subImageImplementationDefault(GLenum target, GLint level, const Math::Vector<1, GLint>& offset, const Math::Vector<1, GLsizei>& size, ColorFormat format, ColorType type, const GLvoid* data) {
    bindInternal();
    glTexSubImage1D(target, level, offset[0], size[0], GLenum(format), GLenum(type), data);
}

void AbstractTexture::subImageImplementationDSAEXT(GLenum target, GLint level, const Math::Vector<1, GLint>& offset, const Math::Vector<1, GLsizei>& size, ColorFormat format, ColorType type, const GLvoid* data) {
    _created = true;
    glTextureSubImage1DEXT(_id, target, level, offset[0], size[0], GLenum(format), GLenum(type), data);
}
#endif

void AbstractTexture::subImageImplementationDefault(GLenum target, GLint level, const Vector2i& offset, const Vector2i& size, ColorFormat format, ColorType type, const GLvoid* data) {
    bindInternal();
    glTexSubImage2D(target, level, offset.x(), offset.y(), size.x(), size.y(), GLenum(format), GLenum(type), data);
}

#ifndef MAGNUM_TARGET_GLES
void AbstractTexture::subImageImplementationDSAEXT(GLenum target, GLint level, const Vector2i& offset, const Vector2i& size, ColorFormat format, ColorType type, const GLvoid* data) {
    _created = true;
    glTextureSubImage2DEXT(_id, target, level, offset.x(), offset.y(), size.x(), size.y(), GLenum(format), GLenum(type), data);
}
#endif

void AbstractTexture::subImageImplementationDefault(GLenum target, GLint level, const Vector3i& offset, const Vector3i& size, ColorFormat format, ColorType type, const GLvoid* data) {
    bindInternal();
    #ifndef MAGNUM_TARGET_GLES2
    glTexSubImage3D(target, level, offset.x(), offset.y(), offset.z(), size.x(), size.y(), size.z(), GLenum(format), GLenum(type), data);
    #elif !defined(CORRADE_TARGET_EMSCRIPTEN) && !defined(CORRADE_TARGET_NACL)
    glTexSubImage3DOES(target, level, offset.x(), offset.y(), offset.z(), size.x(), size.y(), size.z(), GLenum(format), GLenum(type), data);
    #else
    static_cast<void>(target);
    static_cast<void>(level);
    static_cast<void>(offset);
    static_cast<void>(size);
    static_cast<void>(format);
    static_cast<void>(type);
    static_cast<void>(data);
    CORRADE_ASSERT_UNREACHABLE();
    #endif
}

#ifndef MAGNUM_TARGET_GLES
void AbstractTexture::subImageImplementationDSAEXT(GLenum target, GLint level, const Vector3i& offset, const Vector3i& size, ColorFormat format, ColorType type, const GLvoid* data) {
    _created = true;
    glTextureSubImage3DEXT(_id, target, level, offset.x(), offset.y(), offset.z(), size.x(), size.y(), size.z(), GLenum(format), GLenum(type), data);
}
#endif

void AbstractTexture::invalidateImageImplementationNoOp(GLint) {}

#ifndef MAGNUM_TARGET_GLES
void AbstractTexture::invalidateImageImplementationARB(GLint level) {
    createIfNotAlready();
    glInvalidateTexImage(_id, level);
}
#endif

void AbstractTexture::invalidateSubImageImplementationNoOp(GLint, const Vector3i&, const Vector3i&) {}

#ifndef MAGNUM_TARGET_GLES
void AbstractTexture::invalidateSubImageImplementationARB(GLint level, const Vector3i& offset, const Vector3i& size) {
    createIfNotAlready();
    glInvalidateTexSubImage(_id, level, offset.x(), offset.y(), offset.z(), size.x(), size.y(), size.z());
}
#endif

#ifndef DOXYGEN_GENERATING_OUTPUT
#ifndef MAGNUM_TARGET_GLES
template<UnsignedInt dimensions> void AbstractTexture::image(GLenum target, GLint level, Image<dimensions>& image) {
    const Math::Vector<dimensions, Int> size = DataHelper<dimensions>::imageSize(*this, target, level);
    const std::size_t dataSize = image.dataSize(size);
    char* data = new char[dataSize];
    (this->*Context::current()->state().texture->getImageImplementation)(target, level, image.format(), image.type(), dataSize, data);
    image.setData(image.format(), image.type(), size, data);
}

template void MAGNUM_EXPORT AbstractTexture::image<1>(GLenum, GLint, Image<1>&);
template void MAGNUM_EXPORT AbstractTexture::image<2>(GLenum, GLint, Image<2>&);
template void MAGNUM_EXPORT AbstractTexture::image<3>(GLenum, GLint, Image<3>&);

template<UnsignedInt dimensions> void AbstractTexture::image(GLenum target, GLint level, BufferImage<dimensions>& image, BufferUsage usage) {
    const Math::Vector<dimensions, Int> size = DataHelper<dimensions>::imageSize(*this, target, level);
    const std::size_t dataSize = image.dataSize(size);
    if(image.size() != size)
        image.setData(image.format(), image.type(), size, nullptr, usage);

    image.buffer().bindInternal(Buffer::TargetHint::PixelPack);
    (this->*Context::current()->state().texture->getImageImplementation)(target, level, image.format(), image.type(), dataSize, nullptr);
}

template void MAGNUM_EXPORT AbstractTexture::image<1>(GLenum, GLint, BufferImage<1>&, BufferUsage);
template void MAGNUM_EXPORT AbstractTexture::image<2>(GLenum, GLint, BufferImage<2>&, BufferUsage);
template void MAGNUM_EXPORT AbstractTexture::image<3>(GLenum, GLint, BufferImage<3>&, BufferUsage);
#endif
#endif

#ifndef DOXYGEN_GENERATING_OUTPUT
#ifndef MAGNUM_TARGET_GLES
Math::Vector<1, GLint> AbstractTexture::DataHelper<1>::imageSize(AbstractTexture& texture, const GLenum target, const GLint level) {
    Math::Vector<1, GLint> value;
    (texture.*Context::current()->state().texture->getLevelParameterivImplementation)(target, level, GL_TEXTURE_WIDTH, &value[0]);
    return value;
}
#endif

#ifndef MAGNUM_TARGET_GLES2
Vector2i AbstractTexture::DataHelper<2>::imageSize(AbstractTexture& texture, const GLenum target, const GLint level) {
    const Implementation::TextureState& state = *Context::current()->state().texture;

    Vector2i value;
    (texture.*state.getLevelParameterivImplementation)(target, level, GL_TEXTURE_WIDTH, &value[0]);
    (texture.*state.getLevelParameterivImplementation)(target, level, GL_TEXTURE_HEIGHT, &value[1]);
    return value;
}

Vector3i AbstractTexture::DataHelper<3>::imageSize(AbstractTexture& texture, const GLenum target, const GLint level) {
    const Implementation::TextureState& state = *Context::current()->state().texture;

    Vector3i value;
    (texture.*state.getLevelParameterivImplementation)(target, level, GL_TEXTURE_WIDTH, &value[0]);
    (texture.*state.getLevelParameterivImplementation)(target, level, GL_TEXTURE_HEIGHT, &value[1]);
    (texture.*state.getLevelParameterivImplementation)(target, level, GL_TEXTURE_DEPTH, &value[2]);
    return value;
}
#endif

#ifndef MAGNUM_TARGET_GLES
void AbstractTexture::DataHelper<1>::setStorage(AbstractTexture& texture, const GLenum target, const GLsizei levels, const TextureFormat internalFormat, const Math::Vector< 1, GLsizei >& size) {
    (texture.*Context::current()->state().texture->storage1DImplementation)(target, levels, internalFormat, size);
}
#endif

void AbstractTexture::DataHelper<2>::setStorage(AbstractTexture& texture, const GLenum target, const GLsizei levels, const TextureFormat internalFormat, const Vector2i& size) {
    (texture.*Context::current()->state().texture->storage2DImplementation)(target, levels, internalFormat, size);
}

void AbstractTexture::DataHelper<3>::setStorage(AbstractTexture& texture, const GLenum target, const GLsizei levels, const TextureFormat internalFormat, const Vector3i& size) {
    (texture.*Context::current()->state().texture->storage3DImplementation)(target, levels, internalFormat, size);
}

#ifndef MAGNUM_TARGET_GLES2
void AbstractTexture::DataHelper<2>::setStorageMultisample(AbstractTexture& texture, const GLenum target, const GLsizei samples, const TextureFormat internalFormat, const Vector2i& size, const GLboolean fixedSampleLocations) {
    (texture.*Context::current()->state().texture->storage2DMultisampleImplementation)(target, samples, internalFormat, size, fixedSampleLocations);
}
#endif

#ifndef MAGNUM_TARGET_GLES
void AbstractTexture::DataHelper<3>::setStorageMultisample(AbstractTexture& texture, const GLenum target, const GLsizei samples, const TextureFormat internalFormat, const Vector3i& size, const GLboolean fixedSampleLocations) {
    (texture.*Context::current()->state().texture->storage3DMultisampleImplementation)(target, samples, internalFormat, size, fixedSampleLocations);
}
#endif

#ifndef MAGNUM_TARGET_GLES
void AbstractTexture::DataHelper<1>::setImage(AbstractTexture& texture, const GLenum target, const GLint level, const TextureFormat internalFormat, const ImageReference1D& image) {
    Buffer::unbindInternal(Buffer::TargetHint::PixelUnpack);
    (texture.*Context::current()->state().texture->image1DImplementation)(target, level, internalFormat, image.size(), image.format(), image.type(), image.data());
}

void AbstractTexture::DataHelper<1>::setImage(AbstractTexture& texture, const GLenum target, const GLint level, const TextureFormat internalFormat, BufferImage1D& image) {
    image.buffer().bindInternal(Buffer::TargetHint::PixelUnpack);
    (texture.*Context::current()->state().texture->image1DImplementation)(target, level, internalFormat, image.size(), image.format(), image.type(), nullptr);
}

void AbstractTexture::DataHelper<1>::setSubImage(AbstractTexture& texture, const GLenum target, const GLint level, const Math::Vector<1, GLint>& offset, const ImageReference1D& image) {
    Buffer::unbindInternal(Buffer::TargetHint::PixelUnpack);
    (texture.*Context::current()->state().texture->subImage1DImplementation)(target, level, offset, image.size(), image.format(), image.type(), image.data());
}

void AbstractTexture::DataHelper<1>::setSubImage(AbstractTexture& texture, const GLenum target, const GLint level, const Math::Vector<1, GLint>& offset, BufferImage1D& image) {
    image.buffer().bindInternal(Buffer::TargetHint::PixelUnpack);
    (texture.*Context::current()->state().texture->subImage1DImplementation)(target, level, offset, image.size(), image.format(), image.type(), nullptr);
}
#endif

void AbstractTexture::DataHelper<2>::setImage(AbstractTexture& texture, const GLenum target, const GLint level, const TextureFormat internalFormat, const ImageReference2D& image) {
    #ifndef MAGNUM_TARGET_GLES2
    Buffer::unbindInternal(Buffer::TargetHint::PixelUnpack);
    #endif
    (texture.*Context::current()->state().texture->image2DImplementation)(target, level, internalFormat, image.size(), image.format(), image.type(), image.data());
}

#ifndef MAGNUM_TARGET_GLES2
void AbstractTexture::DataHelper<2>::setImage(AbstractTexture& texture, const GLenum target, const GLint level, const TextureFormat internalFormat, BufferImage2D& image) {
    image.buffer().bindInternal(Buffer::TargetHint::PixelUnpack);
    (texture.*Context::current()->state().texture->image2DImplementation)(target, level, internalFormat, image.size(), image.format(), image.type(), nullptr);
}
#endif

void AbstractTexture::DataHelper<2>::setSubImage(AbstractTexture& texture, const GLenum target, const GLint level, const Vector2i& offset, const ImageReference2D& image) {
    #ifndef MAGNUM_TARGET_GLES2
    Buffer::unbindInternal(Buffer::TargetHint::PixelUnpack);
    #endif
    (texture.*Context::current()->state().texture->subImage2DImplementation)(target, level, offset, image.size(), image.format(), image.type(), image.data());
}

#ifndef MAGNUM_TARGET_GLES2
void AbstractTexture::DataHelper<2>::setSubImage(AbstractTexture& texture, const GLenum target, const GLint level, const Vector2i& offset, BufferImage2D& image) {
    image.buffer().bindInternal(Buffer::TargetHint::PixelUnpack);
    (texture.*Context::current()->state().texture->subImage2DImplementation)(target, level, offset, image.size(), image.format(), image.type(), nullptr);
}
#endif

void AbstractTexture::DataHelper<3>::setImage(AbstractTexture& texture, const GLenum target, const GLint level, const TextureFormat internalFormat, const ImageReference3D& image) {
    #ifndef MAGNUM_TARGET_GLES2
    Buffer::unbindInternal(Buffer::TargetHint::PixelUnpack);
    #endif
    (texture.*Context::current()->state().texture->image3DImplementation)(target, level, internalFormat, image.size(), image.format(), image.type(), image.data());
}

#ifndef MAGNUM_TARGET_GLES2
void AbstractTexture::DataHelper<3>::setImage(AbstractTexture& texture, const GLenum target, const GLint level, const TextureFormat internalFormat, BufferImage3D& image) {
    image.buffer().bindInternal(Buffer::TargetHint::PixelUnpack);
    (texture.*Context::current()->state().texture->image3DImplementation)(target, level, internalFormat, image.size(), image.format(), image.type(), nullptr);
}
#endif

void AbstractTexture::DataHelper<3>::setSubImage(AbstractTexture& texture, const GLenum target, const GLint level, const Vector3i& offset, const ImageReference3D& image) {
    #ifndef MAGNUM_TARGET_GLES2
    Buffer::unbindInternal(Buffer::TargetHint::PixelUnpack);
    #endif
    (texture.*Context::current()->state().texture->subImage3DImplementation)(target, level, offset, image.size(), image.format(), image.type(), image.data());
}

#ifndef MAGNUM_TARGET_GLES2
void AbstractTexture::DataHelper<3>::setSubImage(AbstractTexture& texture, const GLenum target, const GLint level, const Vector3i& offset, BufferImage3D& image) {
    image.buffer().bindInternal(Buffer::TargetHint::PixelUnpack);
    (texture.*Context::current()->state().texture->subImage3DImplementation)(target, level, offset, image.size(), image.format(), image.type(), nullptr);
}
#endif

#ifndef MAGNUM_TARGET_GLES
void AbstractTexture::DataHelper<1>::invalidateSubImage(AbstractTexture& texture, const GLint level, const Math::Vector<1, GLint>& offset, const Math::Vector<1, GLint>& size) {
    (texture.*Context::current()->state().texture->invalidateSubImageImplementation)(level, {offset[0], 0, 0}, {size[0], 1, 1});
}
#endif

void AbstractTexture::DataHelper<2>::invalidateSubImage(AbstractTexture& texture, const GLint level, const Vector2i& offset, const Vector2i& size) {
    (texture.*Context::current()->state().texture->invalidateSubImageImplementation)(level, {offset, 0}, {size, 1});
}

void AbstractTexture::DataHelper<3>::invalidateSubImage(AbstractTexture& texture, const GLint level, const Vector3i& offset, const Vector3i& size) {
    (texture.*Context::current()->state().texture->invalidateSubImageImplementation)(level, offset, size);
}

#ifndef MAGNUM_TARGET_GLES
void AbstractTexture::DataHelper<1>::setWrapping(AbstractTexture& texture, const Array1D<Sampler::Wrapping>& wrapping) {
    (texture.*Context::current()->state().texture->parameteriImplementation)(GL_TEXTURE_WRAP_S, GLint(wrapping.x()));
}
#endif

void AbstractTexture::DataHelper<2>::setWrapping(AbstractTexture& texture, const Array2D<Sampler::Wrapping>& wrapping) {
    const Implementation::TextureState& state = *Context::current()->state().texture;

    (texture.*state.parameteriImplementation)(GL_TEXTURE_WRAP_S, GLint(wrapping.x()));
    (texture.*state.parameteriImplementation)(GL_TEXTURE_WRAP_T, GLint(wrapping.y()));
}

void AbstractTexture::DataHelper<3>::setWrapping(AbstractTexture& texture, const Array3D<Sampler::Wrapping>& wrapping) {
    const Implementation::TextureState& state = *Context::current()->state().texture;

    (texture.*state.parameteriImplementation)(GL_TEXTURE_WRAP_S, GLint(wrapping.x()));
    (texture.*state.parameteriImplementation)(GL_TEXTURE_WRAP_T, GLint(wrapping.y()));
    #ifndef MAGNUM_TARGET_GLES
    (texture.*state.parameteriImplementation)(GL_TEXTURE_WRAP_R, GLint(wrapping.z()));
    #endif
}
#endif

}<|MERGE_RESOLUTION|>--- conflicted
+++ resolved
@@ -162,19 +162,9 @@
     Context::current()->state().texture->bindMultiImplementation(firstTextureUnit, {textures.begin(), textures.size()});
 }
 
-<<<<<<< HEAD
-void AbstractTexture::bindImplementationFallback(const GLint firstTextureUnit, std::initializer_list<AbstractTexture*> textures) {
-    Int unit = firstTextureUnit;
-    for(auto it = textures.begin(); it != textures.end(); ++it) {
-        if(*it) (*it)->bind(unit);
-        else unbind(unit);
-        ++unit;
-    }
-=======
 void AbstractTexture::bindImplementationFallback(const GLint firstTextureUnit, const Containers::ArrayReference<AbstractTexture* const> textures) {
     for(std::size_t i = 0; i != textures.size(); ++i)
         textures && textures[i] ? textures[i]->bind(firstTextureUnit + i) : unbind(firstTextureUnit + i);
->>>>>>> a13e9821
 }
 
 #ifndef MAGNUM_TARGET_GLES
@@ -182,13 +172,6 @@
     Implementation::TextureState* const textureState = Context::current()->state().texture;
 
     /* Create array of IDs and also update bindings in state tracker */
-<<<<<<< HEAD
-    Containers::Array<GLuint> ids{textures.size()};
-    Int i{};
-    for(auto it = textures.begin(); it != textures.end(); ++it) {
-        textureState->bindings[firstTextureUnit + i].second = ids[i] = *it ? (*it)->id() : 0;
-        ++i;
-=======
     Containers::Array<GLuint> ids{textures ? textures.size() : 0};
     bool different = false;
     for(std::size_t i = 0; i != textures.size(); ++i) {
@@ -203,7 +186,6 @@
             different = true;
             textureState->bindings[firstTextureUnit + i].second = id;
         }
->>>>>>> a13e9821
     }
 
     /* Avoid doing the binding if there is nothing different */
