--- conflicted
+++ resolved
@@ -984,7 +984,6 @@
     /* Cube map additionally needs to specify all faces */
     } else if(_target == GL_TEXTURE_CUBE_MAP) {
         for(GLsizei level = 0; level != levels; ++level) {
-<<<<<<< HEAD
             const std::initializer_list<GLenum> faces = {
                 GL_TEXTURE_CUBE_MAP_POSITIVE_X,
                 GL_TEXTURE_CUBE_MAP_NEGATIVE_X,
@@ -994,17 +993,8 @@
                 GL_TEXTURE_CUBE_MAP_NEGATIVE_Z
             };
             for(auto it = faces.begin(); it != faces.end(); ++it)
-                (this->*Context::current()->state().texture->image2DImplementation)(*it, level, internalFormat, Math::max(Vector2i(1), size >> level), format, type, nullptr);
-=======
-            for(GLenum face: {GL_TEXTURE_CUBE_MAP_POSITIVE_X,
-                              GL_TEXTURE_CUBE_MAP_NEGATIVE_X,
-                              GL_TEXTURE_CUBE_MAP_POSITIVE_Y,
-                              GL_TEXTURE_CUBE_MAP_NEGATIVE_Y,
-                              GL_TEXTURE_CUBE_MAP_POSITIVE_Z,
-                              GL_TEXTURE_CUBE_MAP_NEGATIVE_Z})
-                DataHelper<2>::setImage(*this, face, level, internalFormat,
+                DataHelper<2>::setImage(*this, *it, level, internalFormat,
                     ImageReference2D{format, type, Math::max(Vector2i(1), size >> level)});
->>>>>>> 7d6de4ad
         }
 
     #ifndef MAGNUM_TARGET_GLES
