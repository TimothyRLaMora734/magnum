#ifndef Magnum_Math_Matrix3_h
#define Magnum_Math_Matrix3_h
/*
    This file is part of Magnum.

    Copyright © 2010, 2011, 2012, 2013, 2014, 2015
              Vladimír Vondruš <mosra@centrum.cz>

    Permission is hereby granted, free of charge, to any person obtaining a
    copy of this software and associated documentation files (the "Software"),
    to deal in the Software without restriction, including without limitation
    the rights to use, copy, modify, merge, publish, distribute, sublicense,
    and/or sell copies of the Software, and to permit persons to whom the
    Software is furnished to do so, subject to the following conditions:

    The above copyright notice and this permission notice shall be included
    in all copies or substantial portions of the Software.

    THE SOFTWARE IS PROVIDED "AS IS", WITHOUT WARRANTY OF ANY KIND, EXPRESS OR
    IMPLIED, INCLUDING BUT NOT LIMITED TO THE WARRANTIES OF MERCHANTABILITY,
    FITNESS FOR A PARTICULAR PURPOSE AND NONINFRINGEMENT. IN NO EVENT SHALL
    THE AUTHORS OR COPYRIGHT HOLDERS BE LIABLE FOR ANY CLAIM, DAMAGES OR OTHER
    LIABILITY, WHETHER IN AN ACTION OF CONTRACT, TORT OR OTHERWISE, ARISING
    FROM, OUT OF OR IN CONNECTION WITH THE SOFTWARE OR THE USE OR OTHER
    DEALINGS IN THE SOFTWARE.
*/

/** @file
 * @brief Class @ref Magnum::Math::Matrix3
 */

#include "Magnum/Math/Matrix.h"
#include "Magnum/Math/Vector3.h"

namespace Magnum { namespace Math {

/**
@brief 2D transformation matrix
@tparam T   Underlying data type

See @ref matrix-vector and @ref transformations for brief introduction.
@see @ref Magnum::Matrix3, @ref Magnum::Matrix3d, @ref Matrix3x3,
    @ref DualComplex, @ref SceneGraph::MatrixTransformation2D
@configurationvalueref{Magnum::Math::Matrix3}
*/
template<class T> class Matrix3: public Matrix<3, T> {
    public:
        /**
         * @brief 2D translation matrix
         * @param vector    Translation vector
         *
         * @see @ref translation() const, @ref DualComplex::translation(),
         *      @ref Matrix4::translation(const Vector3<T>&),
         *      @ref Vector2::xAxis(), @ref Vector2::yAxis()
         */
        constexpr static Matrix3<T> translation(const Vector2<T>& vector) {
            return {{      T(1),       T(0), T(0)},
                    {      T(0),       T(1), T(0)},
                    {vector.x(), vector.y(), T(1)}};
        }

        /**
         * @brief 2D scaling matrix
         * @param vector    Scaling vector
         *
         * @see @ref rotationScaling(),
         *      @ref Matrix4::scaling(const Vector3<T>&),
         *      @ref Vector2::xScale(), @ref Vector2::yScale()
         */
        constexpr static Matrix3<T> scaling(const Vector2<T>& vector) {
            return {{vector.x(),       T(0), T(0)},
                    {      T(0), vector.y(), T(0)},
                    {      T(0),       T(0), T(1)}};
        }

        /**
         * @brief 2D rotation matrix
         * @param angle     Rotation angle (counterclockwise)
         *
         * @see @ref rotation() const, @ref Complex::rotation(),
         *      @ref DualComplex::rotation(),
         *      @ref Matrix4::rotation(Rad, const Vector3<T>&)
         */
        static Matrix3<T> rotation(Rad<T> angle);

        /**
         * @brief 2D reflection matrix
         * @param normal    Normal of the line through which to reflect
         *
         * Expects that the normal is normalized. Reflection along axes can be
         * done in a slightly simpler way also using @ref scaling(), e.g.
         * `Matrix3::reflection(Vector2::yAxis())` is equivalent to
         * `Matrix3::scaling(Vector2::yScale(-1.0f))`.
         * @see @ref Matrix4::reflection(), @ref Vector::isNormalized()
         */
        static Matrix3<T> reflection(const Vector2<T>& normal) {
            CORRADE_ASSERT(normal.isNormalized(),
                           "Math::Matrix3::reflection(): normal must be normalized", {});
            return from(Matrix<2, T>() - T(2)*normal*RectangularMatrix<1, 2, T>(normal).transposed(), {});
        }

        /**
         * @brief 2D shearing matrix along X axis
         * @param amount    Shearing amount
         *
         * Y axis remains unchanged.
         * @see @ref shearingY(), @ref Matrix4::shearingXY(),
         *      @ref Matrix4::shearingXZ(), @ref Matrix4::shearingYZ()
         */
        constexpr static Matrix3<T> shearingX(T amount) {
            return {{  T(1), T(0), T(0)},
                    {amount, T(1), T(0)},
                    {  T(0), T(0), T(1)}};
        }

        /**
         * @brief 2D shearing matrix along Y axis
         * @param amount    Shearing amount
         *
         * X axis remains unchanged.
         * @see @ref shearingX(), @ref Matrix4::shearingXY(),
         *      @ref Matrix4::shearingXZ(), @ref Matrix4::shearingYZ()
         */
        constexpr static Matrix3<T> shearingY(T amount) {
            return {{T(1), amount, T(0)},
                    {T(0),   T(1), T(0)},
                    {T(0),   T(0), T(1)}};
        }

        /**
         * @brief 2D projection matrix
         * @param size      Size of the view
         *
         * @see @ref Matrix4::orthographicProjection(),
         *      @ref Matrix4::perspectiveProjection()
         */
        static Matrix3<T> projection(const Vector2<T>& size) {
            return scaling(2.0f/size);
        }

        /**
         * @brief Create matrix from rotation/scaling part and translation part
         * @param rotationScaling   Rotation/scaling part (upper-left 2x2
         *      matrix)
         * @param translation       Translation part (first two elements of
         *      third column)
         *
         * @see @ref rotationScaling(), @ref translation() const
         */
        constexpr static Matrix3<T> from(const Matrix<2, T>& rotationScaling, const Vector2<T>& translation) {
            return {{rotationScaling[0], T(0)},
                    {rotationScaling[1], T(0)},
                    {       translation, T(1)}};
        }

        /** @copydoc Matrix::Matrix(ZeroType) */
        constexpr explicit Matrix3(typename Matrix<3, T>::ZeroType): Matrix<3, T>(Matrix<3, T>::Zero) {}

        /**
         * @brief Default constructor
         *
         * Creates identity matrix. You can also explicitly call this
         * constructor with `Matrix3 m(Matrix3::Identity);`. Optional
         * parameter @p value allows you to specify value on diagonal.
         */
        constexpr /*implicit*/ Matrix3(typename Matrix<3, T>::IdentityType = (Matrix<3, T>::Identity), T value = T(1)): Matrix<3, T>(Matrix<3, T>::Identity, value) {}

<<<<<<< HEAD
        /** @brief %Matrix from column vectors */
        constexpr /*implicit*/ Matrix3(const Vector3<T>& first, const Vector3<T>& second, const Vector3<T>& third): Matrix<3, T>(first, second, third) {}
=======
        /** @brief Matrix from column vectors */
        constexpr /*implicit*/ Matrix3(const Vector3<T>& first, const Vector3<T>& second, const Vector3<T>& third): Matrix3x3<T>(first, second, third) {}
>>>>>>> 7d6de4ad

        /** @copydoc Matrix::Matrix(const RectangularMatrix<size, size, U>&) */
        template<class U> constexpr explicit Matrix3(const RectangularMatrix<3, 3, U>& other): Matrix<3, T>(other) {}

        /** @brief Construct matrix from external representation */
        #ifndef CORRADE_GCC44_COMPATIBILITY
        template<class U, class V = decltype(Implementation::RectangularMatrixConverter<3, 3, T, U>::from(std::declval<U>()))> constexpr explicit Matrix3(const U& other): Matrix<3, T>(Implementation::RectangularMatrixConverter<3, 3, T, U>::from(other)) {}
        #else
        template<class U, class V = decltype(Implementation::RectangularMatrixConverter<3, 3, T, U>::from(*static_cast<const U*>(nullptr)))> constexpr explicit Matrix3(const U& other): Matrix<3, T>(Implementation::RectangularMatrixConverter<3, 3, T, U>::from(other)) {}
        #endif

        /** @brief Copy constructor */
        constexpr Matrix3(const RectangularMatrix<3, 3, T>& other): Matrix<3, T>(other) {}

        /**
         * @brief Check whether the matrix represents rigid transformation
         *
         * Rigid transformation consists only of rotation and translation (i.e.
         * no scaling or projection).
         * @see @ref isOrthogonal()
         */
        bool isRigidTransformation() const {
            return rotationScaling().isOrthogonal() && row(2) == Vector3<T>(T(0), T(0), T(1));
        }

        /**
         * @brief 2D rotation and scaling part of the matrix
         *
         * Upper-left 2x2 part of the matrix.
<<<<<<< HEAD
         * @see @ref from(const Matrix<2, T>&, const Vector2<T>&),
         *      rotation() const, @ref rotationNormalized(),
=======
         * @see @ref from(const Matrix2x2<T>&, const Vector2<T>&),
         *      @ref rotation() const, @ref rotationNormalized(),
>>>>>>> 7d6de4ad
         *      @ref uniformScaling(), @ref rotation(Rad<T>),
         *      @ref Matrix4::rotationScaling()
         */
        constexpr Matrix<2, T> rotationScaling() const {
            return {(*this)[0].xy(),
                    (*this)[1].xy()};
        }

        /**
         * @brief 2D rotation part of the matrix assuming there is no scaling
         *
         * Similar to @ref rotationScaling(), but additionally checks that the
         * base vectors are normalized.
         * @see @ref rotation() const, @ref uniformScaling(),
         *      @ref Matrix4::rotationNormalized()
         * @todo assert also orthogonality or this is good enough?
         */
        Matrix<2, T> rotationNormalized() const {
            CORRADE_ASSERT((*this)[0].xy().isNormalized() && (*this)[1].xy().isNormalized(),
                           "Math::Matrix3::rotationNormalized(): the rotation part is not normalized", {});
            return {(*this)[0].xy(),
                    (*this)[1].xy()};
        }

        /**
         * @brief 2D rotation part of the matrix
         *
         * Normalized upper-left 2x2 part of the matrix. Expects uniform
         * scaling.
         * @see @ref rotationNormalized(), @ref rotationScaling(),
         *      @ref uniformScaling(), @ref rotation(Rad<T>),
         *      @ref Matrix4::rotation() const
         */
        Matrix<2, T> rotation() const {
            CORRADE_ASSERT(TypeTraits<T>::equals((*this)[0].xy().dot(), (*this)[1].xy().dot()),
                           "Math::Matrix3::rotation(): the matrix doesn't have uniform scaling", {});
            return {(*this)[0].xy().normalized(),
                    (*this)[1].xy().normalized()};
        }

        /**
         * @brief Uniform scaling part of the matrix, squared
         *
         * Squared length of vectors in upper-left 2x2 part of the matrix.
         * Expects that the scaling is the same in all axes. Faster alternative
         * to @ref uniformScaling(), because it doesn't compute the square
         * root.
         * @see @ref rotationScaling(), @ref rotation() const,
         *      @ref rotationNormalized(), @ref scaling(const Vector2<T>&),
         *      @ref Matrix4::uniformScaling()
         */
        T uniformScalingSquared() const {
            const T scalingSquared = (*this)[0].xy().dot();
            CORRADE_ASSERT(TypeTraits<T>::equals((*this)[1].xy().dot(), scalingSquared),
                           "Math::Matrix3::uniformScaling(): the matrix doesn't have uniform scaling", {});
            return scalingSquared;
        }

        /**
         * @brief Uniform scaling part of the matrix
         *
         * Length of vectors in upper-left 2x2 part of the matrix. Expects that
         * the scaling is the same in all axes. Use faster alternative
         * @ref uniformScalingSquared() where possible.
         * @see @ref rotationScaling(), @ref rotation() const,
         *      @ref rotationNormalized(), @ref scaling(const Vector2<T>&),
         *      @ref Matrix4::uniformScaling()
         */
        T uniformScaling() const { return std::sqrt(uniformScalingSquared()); }

        /**
         * @brief Right-pointing 2D vector
         *
         * First two elements of first column.
         * @see @ref up(), @ref Vector2::xAxis(), @ref Matrix4::right()
         */
        Vector2<T>& right() { return (*this)[0].xy(); }
        constexpr Vector2<T> right() const { return (*this)[0].xy(); } /**< @overload */

        /**
         * @brief Up-pointing 2D vector
         *
         * First two elements of second column.
         * @see @ref right(), @ref Vector2::yAxis(), @ref Matrix4::up()
         */
        Vector2<T>& up() { return (*this)[1].xy(); }
        constexpr Vector2<T> up() const { return (*this)[1].xy(); } /**< @overload */

        /**
         * @brief 2D translation part of the matrix
         *
         * First two elements of third column.
         * @see @ref from(const Matrix<2, T>&, const Vector2<T>&),
         *      @ref translation(const Vector2<T>&),
         *      @ref Matrix4::translation()
         */
        Vector2<T>& translation() { return (*this)[2].xy(); }
        constexpr Vector2<T> translation() const { return (*this)[2].xy(); } /**< @overload */

        /**
         * @brief Inverted rigid transformation matrix
         *
         * Expects that the matrix represents rigid transformation.
         * Significantly faster than the general algorithm in @ref inverted(). @f[
         *      A^{-1} = \begin{pmatrix} (A^{2,2})^T & (A^{2,2})^T \begin{pmatrix} a_{2,0} \\ a_{2,1} \end{pmatrix} \\ \begin{array}{cc} 0 & 0 \end{array} & 1 \end{pmatrix}
         * @f]
         * @f$ A^{i, j} @f$ is matrix without i-th row and j-th column, see
         * @ref ij()
         * @see @ref isRigidTransformation(), @ref invertedOrthogonal(),
         *      @ref rotationScaling(), @ref translation() const,
         *      @ref Matrix4::invertedRigid()
         */
        Matrix3<T> invertedRigid() const;

        /**
         * @brief Transform 2D vector with the matrix
         *
         * Unlike in @ref transformPoint(), translation is not involved in the
         * transformation. @f[
         *      \boldsymbol v' = \boldsymbol M \begin{pmatrix} v_x \\ v_y \\ 0 \end{pmatrix}
         * @f]
         * @see @ref Complex::transformVector(),
         *      @ref Matrix4::transformVector()
         * @todo extract 2x2 matrix and multiply directly? (benchmark that)
         */
        Vector2<T> transformVector(const Vector2<T>& vector) const {
            /* Workaround for GCC 4.4 strict-aliasing fascism */
            #ifndef CORRADE_GCC44_COMPATIBILITY
            return ((*this)*Vector3<T>(vector, T(0))).xy();
            #else
            const auto v = (*this)*Vector3<T>(vector, T(0));
            return v.xy();
            #endif
        }

        /**
         * @brief Transform 2D point with the matrix
         *
         * Unlike in @ref transformVector(), translation is also involved in
         * the transformation. @f[
         *      \boldsymbol v' = \boldsymbol M \begin{pmatrix} v_x \\ v_y \\ 1 \end{pmatrix}
         * @f]
         * @see @ref DualComplex::transformPoint(),
         *      @ref Matrix4::transformPoint()
         */
        Vector2<T> transformPoint(const Vector2<T>& vector) const {
            /* Workaround for GCC 4.4 strict-aliasing fascism */
            #ifndef CORRADE_GCC44_COMPATIBILITY
            return ((*this)*Vector3<T>(vector, T(1))).xy();
            #else
            const auto v = (*this)*Vector3<T>(vector, T(1));
            return v.xy();
            #endif
        }

        MAGNUM_RECTANGULARMATRIX_SUBCLASS_IMPLEMENTATION(3, 3, Matrix3<T>)
        MAGNUM_MATRIX_SUBCLASS_IMPLEMENTATION(3, Matrix3, Vector3)
};

#ifndef DOXYGEN_GENERATING_OUTPUT
MAGNUM_MATRIXn_OPERATOR_IMPLEMENTATION(3, Matrix3)
#endif

/** @debugoperator{Magnum::Math::Matrix3} */
template<class T> inline Corrade::Utility::Debug operator<<(Corrade::Utility::Debug debug, const Matrix3<T>& value) {
    return debug << static_cast<const Matrix<3, T>&>(value);
}

template<class T> Matrix3<T> Matrix3<T>::rotation(const Rad<T> angle) {
    const T sine = std::sin(angle.toUnderlyingType());
    const T cosine = std::cos(angle.toUnderlyingType());

    return {{ cosine,   sine, T(0)},
            {  -sine, cosine, T(0)},
            {   T(0),   T(0), T(1)}};
}

template<class T> inline Matrix3<T> Matrix3<T>::invertedRigid() const {
    CORRADE_ASSERT(isRigidTransformation(),
        "Math::Matrix3::invertedRigid(): the matrix doesn't represent rigid transformation", {});

    Matrix<2, T> inverseRotation = rotationScaling().transposed();
    return from(inverseRotation, inverseRotation*-translation());
}

}}

namespace Corrade { namespace Utility {
    /** @configurationvalue{Magnum::Math::Matrix3} */
    template<class T> struct ConfigurationValue<Magnum::Math::Matrix3<T>>: public ConfigurationValue<Magnum::Math::Matrix<3, T>> {};
}}

#endif<|MERGE_RESOLUTION|>--- conflicted
+++ resolved
@@ -165,13 +165,8 @@
          */
         constexpr /*implicit*/ Matrix3(typename Matrix<3, T>::IdentityType = (Matrix<3, T>::Identity), T value = T(1)): Matrix<3, T>(Matrix<3, T>::Identity, value) {}
 
-<<<<<<< HEAD
-        /** @brief %Matrix from column vectors */
+        /** @brief Matrix from column vectors */
         constexpr /*implicit*/ Matrix3(const Vector3<T>& first, const Vector3<T>& second, const Vector3<T>& third): Matrix<3, T>(first, second, third) {}
-=======
-        /** @brief Matrix from column vectors */
-        constexpr /*implicit*/ Matrix3(const Vector3<T>& first, const Vector3<T>& second, const Vector3<T>& third): Matrix3x3<T>(first, second, third) {}
->>>>>>> 7d6de4ad
 
         /** @copydoc Matrix::Matrix(const RectangularMatrix<size, size, U>&) */
         template<class U> constexpr explicit Matrix3(const RectangularMatrix<3, 3, U>& other): Matrix<3, T>(other) {}
@@ -201,13 +196,8 @@
          * @brief 2D rotation and scaling part of the matrix
          *
          * Upper-left 2x2 part of the matrix.
-<<<<<<< HEAD
          * @see @ref from(const Matrix<2, T>&, const Vector2<T>&),
-         *      rotation() const, @ref rotationNormalized(),
-=======
-         * @see @ref from(const Matrix2x2<T>&, const Vector2<T>&),
          *      @ref rotation() const, @ref rotationNormalized(),
->>>>>>> 7d6de4ad
          *      @ref uniformScaling(), @ref rotation(Rad<T>),
          *      @ref Matrix4::rotationScaling()
          */
