/*
    This file is part of Magnum.

    Copyright © 2010, 2011, 2012, 2013, 2014, 2015
              Vladimír Vondruš <mosra@centrum.cz>

    Permission is hereby granted, free of charge, to any person obtaining a
    copy of this software and associated documentation files (the "Software"),
    to deal in the Software without restriction, including without limitation
    the rights to use, copy, modify, merge, publish, distribute, sublicense,
    and/or sell copies of the Software, and to permit persons to whom the
    Software is furnished to do so, subject to the following conditions:

    The above copyright notice and this permission notice shall be included
    in all copies or substantial portions of the Software.

    THE SOFTWARE IS PROVIDED "AS IS", WITHOUT WARRANTY OF ANY KIND, EXPRESS OR
    IMPLIED, INCLUDING BUT NOT LIMITED TO THE WARRANTIES OF MERCHANTABILITY,
    FITNESS FOR A PARTICULAR PURPOSE AND NONINFRINGEMENT. IN NO EVENT SHALL
    THE AUTHORS OR COPYRIGHT HOLDERS BE LIABLE FOR ANY CLAIM, DAMAGES OR OTHER
    LIABILITY, WHETHER IN AN ACTION OF CONTRACT, TORT OR OTHERWISE, ARISING
    FROM, OUT OF OR IN CONNECTION WITH THE SOFTWARE OR THE USE OR OTHER
    DEALINGS IN THE SOFTWARE.
*/

#include <Corrade/TestSuite/Tester.h>

#include "Magnum/Magnum.h"
#include "Magnum/MeshTools/Tipsify.h"

namespace Magnum { namespace MeshTools { namespace Test {

struct TipsifyTest: TestSuite::Tester {
    explicit TipsifyTest();

    void buildAdjacency();
    void tipsify();
};

/*

 0 ----- 1 ----- 2 ----- 3
  \ 0  /  \ 7  /  \ 2  /  \
   \  / 11 \  / 13 \  / 12 \
    4 ----- 5 ----- 6 ----- 7
   /  \ 3  /  \ 8  /  \ 5  /
  / 14 \  / 9  \  / 15 \  /
 8 ----- 9 ---- 10 ---- 11          18 ---- 17
  \ 4  /  \ 1  /  \ 17 /  \           \ 18  /
   \  / 16 \  / 10 \  / 6  \           \  /
    12 ---- 13 ---- 14 ---- 15          16

*/

<<<<<<< HEAD
/* MSVC 2013 can't cope with only {} here */
TipsifyTest::TipsifyTest(): indices({
    4, 1, 0,
    10, 9, 13,
    6, 3, 2,
    9, 5, 4,
    12, 9, 8,
    11, 7, 6,

    14, 15, 11,
    2, 1, 5,
    10, 6, 5,
    10, 5, 9,
    13, 14, 10,
    1, 4, 5,

    7, 3, 6,
    6, 2, 5,
    9, 4, 8,
    6, 10, 11,
    13, 9, 12,
    14, 11, 10,

    16, 17, 18
}), vertexCount(19) {
    addTests<TipsifyTest>({&TipsifyTest::buildAdjacency,
=======
namespace {
    const std::vector<UnsignedInt> Indices{
        4, 1, 0,
        10, 9, 13,
        6, 3, 2,
        9, 5, 4,
        12, 9, 8,
        11, 7, 6,

        14, 15, 11,
        2, 1, 5,
        10, 6, 5,
        10, 5, 9,
        13, 14, 10,
        1, 4, 5,

        7, 3, 6,
        6, 2, 5,
        9, 4, 8,
        6, 10, 11,
        13, 9, 12,
        14, 11, 10,

        16, 17, 18
    };

    constexpr std::size_t VertexCount = 19;
}

TipsifyTest::TipsifyTest() {
    addTests({&TipsifyTest::buildAdjacency,
>>>>>>> 7d6de4ad
              &TipsifyTest::tipsify});
}

void TipsifyTest::buildAdjacency() {
    std::vector<UnsignedInt> indices = Indices;
    std::vector<UnsignedInt> liveTriangleCount, neighborOffset, neighbors;
    Implementation::Tipsify(indices, VertexCount).buildAdjacency(liveTriangleCount, neighborOffset, neighbors);

    CORRADE_COMPARE(liveTriangleCount, (std::vector<UnsignedInt>{
        1, 3, 3, 2,
        4, 6, 6, 2,
        2, 6, 6, 4,
        2, 3, 3, 1,
        1, 1, 1
    }));

    CORRADE_COMPARE(neighborOffset, (std::vector<UnsignedInt>{
        0, 1, 4, 7,
        9, 13, 19, 25,
        27, 29, 35, 41,
        45, 47, 50, 53,
        54, 55, 56, 57
    }));

    CORRADE_COMPARE(neighbors, (std::vector<UnsignedInt>{
        0,
        0, 7, 11,
        2, 7, 13,
        2, 12,

        0, 3, 11, 14,
        3, 7, 8, 9, 11, 13,
        2, 5, 8, 12, 13, 15,
        5, 12,

        4, 14,
        1, 3, 4, 9, 14, 16,
        1, 8, 9, 10, 15, 17,
        5, 6, 15, 17,

        4, 16,
        1, 10, 16,
        6, 10, 17,
        6,

        18, 18, 18
    }));
}

void TipsifyTest::tipsify() {
    std::vector<UnsignedInt> indices = Indices;
    MeshTools::tipsify(indices, VertexCount, 3);

    CORRADE_COMPARE(indices, (std::vector<UnsignedInt>{
        4, 1, 0,
        9, 5, 4,
        1, 4, 5,
        9, 4, 8,
        12, 9, 8,
        13, 9, 12,
        10, 9, 13,
        13, 14, 10,
        10, 6, 5,
        10, 5, 9,
        6, 10, 11,
        14, 11, 10,
        6, 3, 2,
        11, 7, 6,
        7, 3, 6,
        6, 2, 5,
        2, 1, 5,
        14, 15, 11, /* from dead-end vertex stack */
        16, 17, 18 /* arbitrary vertex */
    }));
}

}}}

CORRADE_TEST_MAIN(Magnum::MeshTools::Test::TipsifyTest)<|MERGE_RESOLUTION|>--- conflicted
+++ resolved
@@ -52,34 +52,6 @@
 
 */
 
-<<<<<<< HEAD
-/* MSVC 2013 can't cope with only {} here */
-TipsifyTest::TipsifyTest(): indices({
-    4, 1, 0,
-    10, 9, 13,
-    6, 3, 2,
-    9, 5, 4,
-    12, 9, 8,
-    11, 7, 6,
-
-    14, 15, 11,
-    2, 1, 5,
-    10, 6, 5,
-    10, 5, 9,
-    13, 14, 10,
-    1, 4, 5,
-
-    7, 3, 6,
-    6, 2, 5,
-    9, 4, 8,
-    6, 10, 11,
-    13, 9, 12,
-    14, 11, 10,
-
-    16, 17, 18
-}), vertexCount(19) {
-    addTests<TipsifyTest>({&TipsifyTest::buildAdjacency,
-=======
 namespace {
     const std::vector<UnsignedInt> Indices{
         4, 1, 0,
@@ -110,8 +82,7 @@
 }
 
 TipsifyTest::TipsifyTest() {
-    addTests({&TipsifyTest::buildAdjacency,
->>>>>>> 7d6de4ad
+    addTests<TipsifyTest>({&TipsifyTest::buildAdjacency,
               &TipsifyTest::tipsify});
 }
 
