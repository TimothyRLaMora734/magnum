#ifndef Magnum_SceneGraph_AbstractTransformation_h
#define Magnum_SceneGraph_AbstractTransformation_h
/*
    This file is part of Magnum.

    Copyright © 2010, 2011, 2012, 2013, 2014, 2015
              Vladimír Vondruš <mosra@centrum.cz>

    Permission is hereby granted, free of charge, to any person obtaining a
    copy of this software and associated documentation files (the "Software"),
    to deal in the Software without restriction, including without limitation
    the rights to use, copy, modify, merge, publish, distribute, sublicense,
    and/or sell copies of the Software, and to permit persons to whom the
    Software is furnished to do so, subject to the following conditions:

    The above copyright notice and this permission notice shall be included
    in all copies or substantial portions of the Software.

    THE SOFTWARE IS PROVIDED "AS IS", WITHOUT WARRANTY OF ANY KIND, EXPRESS OR
    IMPLIED, INCLUDING BUT NOT LIMITED TO THE WARRANTIES OF MERCHANTABILITY,
    FITNESS FOR A PARTICULAR PURPOSE AND NONINFRINGEMENT. IN NO EVENT SHALL
    THE AUTHORS OR COPYRIGHT HOLDERS BE LIABLE FOR ANY CLAIM, DAMAGES OR OTHER
    LIABILITY, WHETHER IN AN ACTION OF CONTRACT, TORT OR OTHERWISE, ARISING
    FROM, OUT OF OR IN CONNECTION WITH THE SOFTWARE OR THE USE OR OTHER
    DEALINGS IN THE SOFTWARE.
*/

/** @file
 * @brief Class @ref Magnum::SceneGraph::AbstractTransformation, alias @ref Magnum::SceneGraph::AbstractBasicTransformation2D, @ref Magnum::SceneGraph::AbstractBasicTransformation3D, typedef @ref Magnum::SceneGraph::AbstractTransformation2D, @ref Magnum::SceneGraph::AbstractTransformation3D, enum @ref Magnum::SceneGraph::TransformationType
 */

#include <Corrade/Utility/Macros.h>

#include "Magnum/SceneGraph/SceneGraph.h"
#include "Magnum/SceneGraph/visibility.h"

namespace Magnum { namespace SceneGraph {

/**
@brief Base for transformations

Provides transformation implementation for @ref Object instances. See
@ref scenegraph-features-transformation for more information.

@anchor SceneGraph-AbstractTransformation-explicit-specializations
## Explicit template specializations

The following specializations are explicitly compiled into @ref SceneGraph
library. For other specializations (e.g. using @ref Magnum::Double "Double"
type) you have to use @ref Object.hpp implementation file to avoid linker
errors. See @ref compilation-speedup-hpp for more information.

-   @ref AbstractTransformation2D
-   @ref AbstractTransformation3D

@see @ref scenegraph, @ref AbstractBasicTransformation2D,
    @ref AbstractBasicTransformation3D, @ref AbstractTransformation2D,
    @ref AbstractTransformation3D
*/
template<UnsignedInt dimensions, class T> class AbstractTransformation {
    public:
        /** @brief Underlying floating-point type */
        typedef T Type;

        /** @brief Dimension count */
        static const UnsignedInt Dimensions = dimensions;

        explicit AbstractTransformation();

        /**
         * @brief Reset object transformation
         * @return Reference to self (for method chaining)
         */
        AbstractTransformation<dimensions, T>& resetTransformation() {
            doResetTransformation();
            return *this;
        }

    protected:
        ~AbstractTransformation();

    #ifdef DOXYGEN_GENERATING_OUTPUT
    protected:
    #else
    private:
    #endif
        /** @brief Polymorphic implementation for @ref resetTransformation() */
        virtual void doResetTransformation() = 0;
};

<<<<<<< HEAD
template<UnsignedInt dimensions, class T> inline AbstractTransformation<dimensions, T>::~AbstractTransformation() = default;

=======
#ifdef MAGNUM_BUILD_DEPRECATED
>>>>>>> 7d6de4ad
/**
@brief Transformation type
@deprecated Use `*Transformation*::*()` and `*Transformation::*Local*()`
    overloads instead.
*/
enum class CORRADE_DEPRECATED_ENUM("use *() and *Local() overloads instead") TransformationType: UnsignedByte {
    /** Global transformation, applied after all other transformations. */
    Global = 0x00,

    /** Local transformation, applied before all other transformations. */
    Local = 0x01
};
#endif

#ifndef CORRADE_GCC46_COMPATIBILITY
/**
@brief Base transformation for two-dimensional scenes

Convenience alternative to `AbstractTransformation<2, T>`. See
@ref AbstractTransformation for more information.
@note Not available on GCC < 4.7. Use <tt>%AbstractTransformation<2, T></tt>
    instead.
@see @ref AbstractTransformation2D, @ref AbstractBasicTransformation3D
*/
#ifndef CORRADE_MSVC2013_COMPATIBILITY /* Apparently cannot have multiply defined aliases */
template<class T> using AbstractBasicTransformation2D = AbstractTransformation<2, T>;
#endif
#endif

/**
@brief Base transformation for two-dimensional float scenes

@see @ref AbstractTransformation3D
*/
#ifndef CORRADE_GCC46_COMPATIBILITY
typedef AbstractBasicTransformation2D<Float> AbstractTransformation2D;
#else
typedef AbstractTransformation<2, Float> AbstractTransformation2D;
#endif

#ifndef CORRADE_GCC46_COMPATIBILITY
/**
@brief Base transformation for three-dimensional scenes

Convenience alternative to `AbstractTransformation<3, T>`. See
@ref AbstractTransformation for more information.
@note Not available on GCC < 4.7. Use <tt>%AbstractTransformation<3, T></tt>
    instead.
@see @ref AbstractTransformation3D, @ref AbstractBasicTransformation2D
*/
#ifndef CORRADE_MSVC2013_COMPATIBILITY /* Apparently cannot have multiply defined aliases */
template<class T> using AbstractBasicTransformation3D = AbstractTransformation<3, T>;
#endif
#endif

/**
@brief Base transformation for three-dimensional float scenes

@see @ref AbstractTransformation2D
*/
#ifndef CORRADE_GCC46_COMPATIBILITY
typedef AbstractBasicTransformation3D<Float> AbstractTransformation3D;
#else
typedef AbstractTransformation<3, Float> AbstractTransformation3D;
#endif

#if defined(CORRADE_TARGET_WINDOWS) && !defined(__MINGW32__)
extern template class MAGNUM_SCENEGRAPH_EXPORT AbstractTransformation<2, Float>;
extern template class MAGNUM_SCENEGRAPH_EXPORT AbstractTransformation<3, Float>;
#endif

}}

#endif<|MERGE_RESOLUTION|>--- conflicted
+++ resolved
@@ -88,12 +88,9 @@
         virtual void doResetTransformation() = 0;
 };
 
-<<<<<<< HEAD
 template<UnsignedInt dimensions, class T> inline AbstractTransformation<dimensions, T>::~AbstractTransformation() = default;
 
-=======
 #ifdef MAGNUM_BUILD_DEPRECATED
->>>>>>> 7d6de4ad
 /**
 @brief Transformation type
 @deprecated Use `*Transformation*::*()` and `*Transformation::*Local*()`
