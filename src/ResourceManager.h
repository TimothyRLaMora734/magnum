#ifndef Magnum_ResourceManager_h
#define Magnum_ResourceManager_h
/*
    This file is part of Magnum.

    Copyright © 2010, 2011, 2012, 2013 Vladimír Vondruš <mosra@centrum.cz>

    Permission is hereby granted, free of charge, to any person obtaining a
    copy of this software and associated documentation files (the "Software"),
    to deal in the Software without restriction, including without limitation
    the rights to use, copy, modify, merge, publish, distribute, sublicense,
    and/or sell copies of the Software, and to permit persons to whom the
    Software is furnished to do so, subject to the following conditions:

    The above copyright notice and this permission notice shall be included
    in all copies or substantial portions of the Software.

    THE SOFTWARE IS PROVIDED "AS IS", WITHOUT WARRANTY OF ANY KIND, EXPRESS OR
    IMPLIED, INCLUDING BUT NOT LIMITED TO THE WARRANTIES OF MERCHANTABILITY,
    FITNESS FOR A PARTICULAR PURPOSE AND NONINFRINGEMENT. IN NO EVENT SHALL
    THE AUTHORS OR COPYRIGHT HOLDERS BE LIABLE FOR ANY CLAIM, DAMAGES OR OTHER
    LIABILITY, WHETHER IN AN ACTION OF CONTRACT, TORT OR OTHERWISE, ARISING
    FROM, OUT OF OR IN CONNECTION WITH THE SOFTWARE OR THE USE OR OTHER
    DEALINGS IN THE SOFTWARE.
*/

/** @file /ResourceManager.h
 * @brief Class Magnum::ResourceManager, enum Magnum::ResourceDataState, Magnum::ResourcePolicy
 */

#include <unordered_map>

#include "Resource.h"

namespace Magnum {

/** @relates ResourceManager
 * @brief %Resource data state
 *
 * @see ResourceManager::set(), ResourceState
 */
enum class ResourceDataState: UnsignedByte {
    /**
     * The resource is currently loading. Parameter @p data in ResourceManager::set()
     * should be set to `null`.
     */
    Loading = UnsignedByte(ResourceState::Loading),

    /**
     * The resource was not found. Parameter @p data in ResourceManager::set()
     * should be set to `null`.
     */
    NotFound = UnsignedByte(ResourceState::NotFound),

    /**
     * The resource can be changed by the manager in the future. This is
     * slower, as Resource needs to ask the manager for new version every time
     * the data are accessed, but allows changing the data for e.g. debugging
     * purposes.
     */
    Mutable = UnsignedByte(ResourceState::Mutable),

    /**
     * The resource cannot be changed by the manager in the future. This is
     * faster, as Resource instances will ask for the data only one time, thus
     * suitable for production code.
     */
    Final = UnsignedByte(ResourceState::Final)
};

/** @relates ResourceManager
@brief %Resource policy

@see ResourceManager::set(), ResourceManager::free()
 */
enum class ResourcePolicy: UnsignedByte {
    /** The resource will stay resident for whole lifetime of resource manager. */
    Resident,

    /**
     * The resource will be unloaded when manually calling
     * ResourceManager::free() if nothing references it.
     */
    Manual,

    /** The resource will be unloaded when last reference to it is gone. */
    ReferenceCounted
};

template<class> class AbstractResourceLoader;

namespace Implementation {
<<<<<<< HEAD
    struct ResourceKeyHash {
        inline std::size_t operator()(ResourceKey key) const {
            /* GCC 4.4 thinks reinterpret_cast will break strict aliasing, doing it with bit cast instead */
            return Corrade::Utility::bitCast<std::size_t>(key);
        }
    };

    template<class T> class ResourceManagerData {
        template<class, class> friend class Magnum::Resource;
        friend class AbstractResourceLoader<T>;

        ResourceManagerData(const ResourceManagerData<T>&) = delete;
        ResourceManagerData(ResourceManagerData<T>&&) = delete;
        ResourceManagerData<T>& operator=(const ResourceManagerData<T>&) = delete;
        ResourceManagerData<T>& operator=(ResourceManagerData<T>&&) = delete;

        public:
            inline virtual ~ResourceManagerData() {
                delete _fallback;

                if(_loader) {
                    _loader->manager = nullptr;
                    delete _loader;
                }
            }

            inline std::size_t lastChange() const { return _lastChange; }

            inline std::size_t count() const { return _data.size(); }

            std::size_t referenceCount(ResourceKey key) const {
                auto it = _data.find(key);
                if(it == _data.end()) return 0;
                return it->second.referenceCount;
            }

            ResourceState state(ResourceKey key) const {
                auto it = _data.find(key);

                /* Resource not loaded */
                if(it == _data.end() || !it->second.data) {
                    /* Fallback found, add *Fallback to state */
                    if(_fallback) {
                        if(it != _data.end() && it->second.state == ResourceDataState::Loading)
                            return ResourceState::LoadingFallback;
                        else if(it != _data.end() && it->second.state == ResourceDataState::NotFound)
                            return ResourceState::NotFoundFallback;
                        else return ResourceState::NotLoadedFallback;
                    }

                    /* Fallback not found, loading didn't start yet */
                    if(it == _data.end() || (it->second.state != ResourceDataState::Loading && it->second.state != ResourceDataState::NotFound))
                        return ResourceState::NotLoaded;
                }

                /* Loading / NotFound without fallback, Mutable / Final */
                return static_cast<ResourceState>(it->second.state);
            }

            template<class U> inline Resource<T, U> get(ResourceKey key) {
                /* Ask loader for the data, if they aren't there yet */
                if(_loader && _data.find(key) == _data.end())
                    _loader->load(key);

                return Resource<T, U>(this, key);
            }

            void set(ResourceKey key, T* data, ResourceDataState state, ResourcePolicy policy) {
                auto it = _data.find(key);

                /* NotFound / Loading state shouldn't have any data */
                CORRADE_ASSERT((data == nullptr) == (state == ResourceDataState::NotFound || state == ResourceDataState::Loading),
                    "ResourceManager::set(): data should be null if and only if state is NotFound or Loading", );

                /* Cannot change resource with already final state */
                CORRADE_ASSERT(it == _data.end() || it->second.state != ResourceDataState::Final,
                    "ResourceManager::set(): cannot change already final resource" << key, );

                /* If nothing is referencing reference-counted resource, we're done */
                if(policy == ResourcePolicy::ReferenceCounted && (it == _data.end() || it->second.referenceCount == 0)) {
                    Corrade::Utility::Warning() << "ResourceManager: Reference-counted resource with key" << key << "isn't referenced from anywhere, deleting it immediately";
                    delete data;

                    /* Delete also already present resource (it could be here
                       because previous policy could be other than
                       ReferenceCounted) */
                    if(it != _data.end()) _data.erase(it);

                    return;

                /* Insert it, if not already here */
                } else if(it == _data.end())
                    it = _data.insert(std::make_pair(key, Data())).first;

                /* Replace previous data */
                delete it->second.data;
                it->second.data = data;
                it->second.state = state;
                it->second.policy = policy;
                ++_lastChange;
            }

            inline T* fallback() { return _fallback; }
            inline const T* fallback() const { return _fallback; }

            inline void setFallback(T* data) {
                delete _fallback;
                _fallback = data;
            }

            void free() {
                /* Delete all non-referenced non-resident resources */
                for(auto it = _data.begin(); it != _data.end(); ) {
                    if(it->second.policy != ResourcePolicy::Resident && !it->second.referenceCount)
                        it = _data.erase(it);
                    else ++it;
                }
            }

            inline AbstractResourceLoader<T>* loader() { return _loader; }
            inline const AbstractResourceLoader<T>* loader() const { return _loader; }

            inline void setLoader(AbstractResourceLoader<T>* loader) {
                /* Delete previous loader */
                delete _loader;

                /* Add new loader */
                _loader = loader;
                if(_loader) _loader->manager = this;
            }

        protected:
            inline ResourceManagerData(): _fallback(nullptr), _loader(nullptr), _lastChange(0) {}

        private:
            struct Data {
                Data& operator=(const Data&) = delete;
                Data& operator=(Data&&) = delete;

                inline Data(): data(nullptr), state(ResourceDataState::Mutable), policy(ResourcePolicy::Manual), referenceCount(0) {}

                /* Fugly hack for GCC 4.5, because std::pair doesn't have move constructor yet */
                #ifndef CORRADE_GCC45_COMPATIBILITY
                Data(const Data&) = delete;
                #else
                Data(const Data& other): data(other.data), state(other.state), policy(other.policy), referenceCount(other.referenceCount) {
                    const_cast<Data&>(other).data = nullptr;
                    const_cast<Data&>(other).referenceCount = 0;
                }
                #endif

                inline Data(Data&& other): data(other.data), state(other.state), policy(other.policy), referenceCount(other.referenceCount) {
                    other.data = nullptr;
                    other.referenceCount = 0;
                }

                inline ~Data() {
                    CORRADE_ASSERT(referenceCount == 0,
                        "ResourceManager::~ResourceManager(): destroyed while data are still referenced", );
                    delete data;
                }

                T* data;
                ResourceDataState state;
                ResourcePolicy policy;
                std::size_t referenceCount;
            };

            inline const Data& data(ResourceKey key) {
                return _data[key];
            }

            inline void incrementReferenceCount(ResourceKey key) {
                ++_data[key].referenceCount;
            }

            inline void decrementReferenceCount(ResourceKey key) {
                auto it = _data.find(key);

                /* Free the resource if it is reference counted */
                if(--it->second.referenceCount == 0 && it->second.policy == ResourcePolicy::ReferenceCounted)
                    _data.erase(it);
            }

            std::unordered_map<ResourceKey, Data, ResourceKeyHash> _data;
            T* _fallback;
            AbstractResourceLoader<T>* _loader;
            std::size_t _lastChange;
    };
=======

struct ResourceKeyHash {
    std::size_t operator()(ResourceKey key) const {
        return *reinterpret_cast<const std::size_t*>(key.byteArray());
    }
};

template<class T> class ResourceManagerData {
    template<class, class> friend class Magnum::Resource;
    friend class AbstractResourceLoader<T>;

    ResourceManagerData(const ResourceManagerData<T>&) = delete;
    ResourceManagerData(ResourceManagerData<T>&&) = delete;
    ResourceManagerData<T>& operator=(const ResourceManagerData<T>&) = delete;
    ResourceManagerData<T>& operator=(ResourceManagerData<T>&&) = delete;

    public:
        virtual ~ResourceManagerData();

        std::size_t lastChange() const { return _lastChange; }

        std::size_t count() const { return _data.size(); }

        std::size_t referenceCount(ResourceKey key) const;

        ResourceState state(ResourceKey key) const;

        template<class U> Resource<T, U> get(ResourceKey key);

        void set(ResourceKey key, T* data, ResourceDataState state, ResourcePolicy policy);

        T* fallback() { return _fallback; }
        const T* fallback() const { return _fallback; }

        void setFallback(T* data);

        void free();

        AbstractResourceLoader<T>* loader() { return _loader; }
        const AbstractResourceLoader<T>* loader() const { return _loader; }

        void setLoader(AbstractResourceLoader<T>* loader);

    protected:
        ResourceManagerData(): _fallback(nullptr), _loader(nullptr), _lastChange(0) {}

    private:
        struct Data;

        const Data& data(ResourceKey key) { return _data[key]; }

        void incrementReferenceCount(ResourceKey key) {
            ++_data[key].referenceCount;
        }

        void decrementReferenceCount(ResourceKey key);

        std::unordered_map<ResourceKey, Data, ResourceKeyHash> _data;
        T* _fallback;
        AbstractResourceLoader<T>* _loader;
        std::size_t _lastChange;
};

>>>>>>> b9a72bd3
}

/**
@brief %Resource manager

Provides storage for arbitrary set of types, accessible globally using
instance().

@section ResourceManager-usage Usage

Each resource is referenced from Resource class. For optimizing performance,
each resource can be set as mutable or final. Mutable resources can be
modified by the manager and thus each %Resource instance asks the manager for
modifications on each access. On the other hand, final resources cannot be
modified by the manager, so %Resource instances don't have to ask the manager
every time, which is faster.

It's possible to provide fallback for resources which are not available using
setFallback(). Accessing data of such resources will access the fallback
instead of failing on null pointer dereference. Availability and state of each
resource can be queried through function state() on the manager or
Resource::state() on each resource.

The resources can be managed in three ways - resident resources, which stay in
memory for whole lifetime of the manager, manually managed resources, which
can be deleted by calling free() if nothing references them anymore, and
reference counted resources, which are deleted as soon as the last reference
to them is removed.

%Resource state and policy is configured when setting the resource data in
set() and can be changed each time the data are updated, although already
final resources cannot obviously be set as mutable again.

Basic usage is:
- Typedef'ing manager of desired types, creating its instance.
@code
typedef ResourceManager<Mesh, Texture2D, AbstractShaderProgram> MyResourceManager;
MyResourceManager manager;
@endcode
- Filling the manager with resource data and acquiring the resources. Note
  that a resource can be acquired with get() even before the manager contains
  the data for it, as long as the resource data are not accessed (or fallback
  is provided).
@code
MyResourceManager* manager = MyResourceManager::instance();
Resource<Texture2D> texture(manager->get<Texture2D>("texture"));
Resource<AbstractShaderProgram, MyShader> shader(manager->get<AbstractShaderProgram, MyShader>("shader"));
Resource<Mesh> cube(manager->get<Mesh>("cube"));

// The manager doesn't have data for the cube yet, add them
if(!cube) {
    Mesh* mesh = new Mesh;
    // ...
    manager->set(cube.key(), mesh, ResourceDataState::Final, ResourcePolicy::Resident);
}
@endcode
- Using the resource data.
@code
shader->use();
texture->bind(layer);
cube->draw();
@endcode
- Destroying resource references and deleting manager instance when nothing
  references the resources anymore.

@see AbstractResourceLoader
*/
/* Due to too much work involved with explicit template instantiation (all
   Resource combinations, all ResourceManagerData...), this class doesn't have
   template implementation file. */
template<class... Types> class ResourceManager: private Implementation::ResourceManagerData<Types>... {
    public:
        /** @brief Global instance */
        static ResourceManager<Types...>* instance();

        /**
         * @brief Constructor
         *
         * Sets global instance pointer to itself.
         * @attention Only one instance of given ResourceManager type can be
         *      created.
         * @see instance()
         */
        explicit ResourceManager();

        /**
         * @brief Destructor
         *
         * Sets global instance pointer to `nullptr`.
         * @see instance()
         */
        ~ResourceManager();

        /** @brief Count of resources of given type */
        template<class T> std::size_t count() {
            return this->Implementation::ResourceManagerData<T>::count();
        }

        /**
         * @brief Get resource reference
         *
         * In some cases it's desirable to store various different types under
         * one base type for memory efficiency reasons. To avoid putting the
         * responsibility of proper casting on the user, the acquired resource
         * can be defined to cast the type automatically when accessing the
         * data. This is commonly used for shaders, e.g.:
         * @code
         * Resource<AbstractShaderProgram, MyShader> shader = manager->get<AbstractShaderProgram, MyShader>("shader");
         * @endcode
         */
        template<class T, class U = T> Resource<T, U> get(ResourceKey key) {
            return this->Implementation::ResourceManagerData<T>::template get<U>(key);
        }

        /**
         * @brief Reference count of given resource
         *
         * @see set()
         */
        template<class T> std::size_t referenceCount(ResourceKey key) const {
            return this->Implementation::ResourceManagerData<T>::referenceCount(key);
        }

        /**
         * @brief %Resource state
         *
         * @see set(), Resource::state()
         */
        template<class T> ResourceState state(ResourceKey key) const {
            return this->Implementation::ResourceManagerData<T>::state(key);
        }

        /**
         * @brief Set resource data
         * @return Pointer to self (for method chaining)
         *
         * If @p policy is set to `ResourcePolicy::ReferenceCounted`, there
         * must be already at least one reference to given resource, otherwise
         * the data will be deleted immediately and no resource will be
         * added. To avoid spending unnecessary loading time, add
         * reference-counted resources only if they are already referenced:
         * @code
         * if(manager.referenceCount<T>("myresource")) {
         *     // load data...
         *     manager.set("myresource", data, state, ResourcePolicy::ReferenceCounted);
         * }
         * @endcode
         * @attention If resource state is already `ResourceState::Final`,
         *      subsequent updates are not possible.
         * @see referenceCount(), state()
         */
        template<class T> ResourceManager<Types...>* set(ResourceKey key, T* data, ResourceDataState state, ResourcePolicy policy) {
            this->Implementation::ResourceManagerData<T>::set(key, data, state, policy);
            return this;
        }

        /**
         * @brief Set resource data
         * @return Pointer to self (for method chaining)
         *
         * Same as above function with state set to @ref ResourceDataState "ResourceDataState::Final"
         * and policy to @ref ResourcePolicy "ResourcePolicy::Resident".
         */
        template<class T> ResourceManager<Types...>* set(ResourceKey key, T* data) {
            this->Implementation::ResourceManagerData<T>::set(key, data, ResourceDataState::Final, ResourcePolicy::Resident);
            return this;
        }

        /** @brief Fallback for not found resources */
        template<class T> T* fallback() {
            return this->Implementation::ResourceManagerData<T>::fallback();
        }

        /** @overload */
        template<class T> const T* fallback() const {
            return this->Implementation::ResourceManagerData<T>::fallback();
        }

        /**
         * @brief Set fallback for not found resources
         * @return Pointer to self (for method chaining)
         */
        template<class T> ResourceManager<Types...>* setFallback(T* data) {
            this->Implementation::ResourceManagerData<T>::setFallback(data);
            return this;
        }

        /**
         * @brief Free all resources of given type which are not referenced
         * @return Pointer to self (for method chaining)
         */
        template<class T> ResourceManager<Types...>* free() {
            this->Implementation::ResourceManagerData<T>::free();
            return this;
        }

        /**
         * @brief Free all resources which are not referenced
         * @return Pointer to self (for method chaining)
         */
        ResourceManager<Types...>* free() {
            freeInternal(std::common_type<Types>()...);
            return this;
        }

        /** @brief Loader for given type of resources */
        template<class T> AbstractResourceLoader<T>* loader() {
            return this->Implementation::ResourceManagerData<T>::loader();
        }

        /** @overload */
        template<class T> const AbstractResourceLoader<T>* loader() const {
            return this->Implementation::ResourceManagerData<T>::loader();
        }

        /**
         * @brief Set loader for given type of resources
         * @return Pointer to self (for method chaining)
         *
         * See AbstractResourceLoader documentation for more information.
         */
        template<class T> ResourceManager<Types...>* setLoader(AbstractResourceLoader<T>* loader) {
            this->Implementation::ResourceManagerData<T>::setLoader(loader);
            return this;
        }

    private:
        template<class FirstType, class ...NextTypes> void freeInternal(std::common_type<FirstType>, std::common_type<NextTypes>... t) {
            free<FirstType>();
            freeInternal(t...);
        }
        void freeInternal() const {}

        static ResourceManager<Types...>*& internalInstance();
};

#ifndef MAGNUM_RESOURCEMANAGER_DONT_DEFINE_INTERNALINSTANCE
template<class ...Types> ResourceManager<Types...>*& ResourceManager<Types...>::internalInstance() {
    static ResourceManager<Types...>* _instance(nullptr);
    return _instance;
}
#endif

namespace Implementation {

template<class T> ResourceManagerData<T>::~ResourceManagerData() {
    delete _fallback;

    if(_loader) {
        _loader->manager = nullptr;
        delete _loader;
    }
}

template<class T> std::size_t ResourceManagerData<T>::referenceCount(const ResourceKey key) const {
    auto it = _data.find(key);
    if(it == _data.end()) return 0;
    return it->second.referenceCount;
}

template<class T> ResourceState ResourceManagerData<T>::state(const ResourceKey key) const {
    const auto it = _data.find(key);

    /* Resource not loaded */
    if(it == _data.end() || !it->second.data) {
        /* Fallback found, add *Fallback to state */
        if(_fallback) {
            if(it != _data.end() && it->second.state == ResourceDataState::Loading)
                return ResourceState::LoadingFallback;
            else if(it != _data.end() && it->second.state == ResourceDataState::NotFound)
                return ResourceState::NotFoundFallback;
            else return ResourceState::NotLoadedFallback;
        }

        /* Fallback not found, loading didn't start yet */
        if(it == _data.end() || (it->second.state != ResourceDataState::Loading && it->second.state != ResourceDataState::NotFound))
            return ResourceState::NotLoaded;
    }

    /* Loading / NotFound without fallback, Mutable / Final */
    return static_cast<ResourceState>(it->second.state);
}

template<class T> template<class U> Resource<T, U> ResourceManagerData<T>::get(ResourceKey key) {
    /* Ask loader for the data, if they aren't there yet */
    if(_loader && _data.find(key) == _data.end())
        _loader->load(key);

    return Resource<T, U>(this, key);
}

template<class T> void ResourceManagerData<T>::set(const ResourceKey key, T* const data, const ResourceDataState state, const ResourcePolicy policy) {
    auto it = _data.find(key);

    /* NotFound / Loading state shouldn't have any data */
    CORRADE_ASSERT((data == nullptr) == (state == ResourceDataState::NotFound || state == ResourceDataState::Loading),
        "ResourceManager::set(): data should be null if and only if state is NotFound or Loading", );

    /* Cannot change resource with already final state */
    CORRADE_ASSERT(it == _data.end() || it->second.state != ResourceDataState::Final,
        "ResourceManager::set(): cannot change already final resource" << key, );

    /* If nothing is referencing reference-counted resource, we're done */
    if(policy == ResourcePolicy::ReferenceCounted && (it == _data.end() || it->second.referenceCount == 0)) {
        Warning() << "ResourceManager: Reference-counted resource with key" << key << "isn't referenced from anywhere, deleting it immediately";
        delete data;

        /* Delete also already present resource (it could be here
            because previous policy could be other than
            ReferenceCounted) */
        if(it != _data.end()) _data.erase(it);

        return;

    /* Insert it, if not already here */
    } else if(it == _data.end())
        it = _data.insert(std::make_pair(key, Data())).first;

    /* Replace previous data */
    delete it->second.data;
    it->second.data = data;
    it->second.state = state;
    it->second.policy = policy;
    ++_lastChange;
}

template<class T> void ResourceManagerData<T>::setFallback(T* const data) {
    delete _fallback;
    _fallback = data;
}

template<class T> void ResourceManagerData<T>::free() {
    /* Delete all non-referenced non-resident resources */
    for(auto it = _data.begin(); it != _data.end(); ) {
        if(it->second.policy != ResourcePolicy::Resident && !it->second.referenceCount)
            it = _data.erase(it);
        else ++it;
    }
}

template<class T> void ResourceManagerData<T>::setLoader(AbstractResourceLoader<T>* const loader) {
    /* Delete previous loader */
    delete _loader;

    /* Add new loader */
    if((_loader = loader)) _loader->manager = this;
}

template<class T> void ResourceManagerData<T>::decrementReferenceCount(ResourceKey key) {
    auto it = _data.find(key);

    /* Free the resource if it is reference counted */
    if(--it->second.referenceCount == 0 && it->second.policy == ResourcePolicy::ReferenceCounted)
        _data.erase(it);
}

template<class T> struct ResourceManagerData<T>::Data {
    Data(const Data&) = delete;
    Data& operator=(const Data&) = delete;
    Data& operator=(Data&&) = delete;

    Data(): data(nullptr), state(ResourceDataState::Mutable), policy(ResourcePolicy::Manual), referenceCount(0) {}

    Data(Data&& other): data(other.data), state(other.state), policy(other.policy), referenceCount(other.referenceCount) {
        other.data = nullptr;
        other.referenceCount = 0;
    }

    ~Data();

    T* data;
    ResourceDataState state;
    ResourcePolicy policy;
    std::size_t referenceCount;
};

template<class T> inline ResourceManagerData<T>::Data::~Data() {
    CORRADE_ASSERT(referenceCount == 0,
        "ResourceManager::~ResourceManager(): destroyed while data are still referenced", );
    delete data;
}

}

template<class ...Types> ResourceManager<Types...>* ResourceManager<Types...>::instance() {
    CORRADE_ASSERT(internalInstance(), "ResourceManager::instance(): no instance exists", nullptr);
    return internalInstance();
}

template<class ...Types> ResourceManager<Types...>::ResourceManager() {
    CORRADE_ASSERT(!internalInstance(), "ResourceManager::ResourceManager(): another instance is already created", );
    internalInstance() = this;
}

template<class ...Types> ResourceManager<Types...>::~ResourceManager() {
    CORRADE_INTERNAL_ASSERT(internalInstance() == this);
    internalInstance() = nullptr;
}

}

/* Make the definition complete */
#include "AbstractResourceLoader.h"

#endif<|MERGE_RESOLUTION|>--- conflicted
+++ resolved
@@ -29,6 +29,7 @@
  */
 
 #include <unordered_map>
+#include <Utility/utilities.h>
 
 #include "Resource.h"
 
@@ -90,201 +91,11 @@
 template<class> class AbstractResourceLoader;
 
 namespace Implementation {
-<<<<<<< HEAD
-    struct ResourceKeyHash {
-        inline std::size_t operator()(ResourceKey key) const {
-            /* GCC 4.4 thinks reinterpret_cast will break strict aliasing, doing it with bit cast instead */
-            return Corrade::Utility::bitCast<std::size_t>(key);
-        }
-    };
-
-    template<class T> class ResourceManagerData {
-        template<class, class> friend class Magnum::Resource;
-        friend class AbstractResourceLoader<T>;
-
-        ResourceManagerData(const ResourceManagerData<T>&) = delete;
-        ResourceManagerData(ResourceManagerData<T>&&) = delete;
-        ResourceManagerData<T>& operator=(const ResourceManagerData<T>&) = delete;
-        ResourceManagerData<T>& operator=(ResourceManagerData<T>&&) = delete;
-
-        public:
-            inline virtual ~ResourceManagerData() {
-                delete _fallback;
-
-                if(_loader) {
-                    _loader->manager = nullptr;
-                    delete _loader;
-                }
-            }
-
-            inline std::size_t lastChange() const { return _lastChange; }
-
-            inline std::size_t count() const { return _data.size(); }
-
-            std::size_t referenceCount(ResourceKey key) const {
-                auto it = _data.find(key);
-                if(it == _data.end()) return 0;
-                return it->second.referenceCount;
-            }
-
-            ResourceState state(ResourceKey key) const {
-                auto it = _data.find(key);
-
-                /* Resource not loaded */
-                if(it == _data.end() || !it->second.data) {
-                    /* Fallback found, add *Fallback to state */
-                    if(_fallback) {
-                        if(it != _data.end() && it->second.state == ResourceDataState::Loading)
-                            return ResourceState::LoadingFallback;
-                        else if(it != _data.end() && it->second.state == ResourceDataState::NotFound)
-                            return ResourceState::NotFoundFallback;
-                        else return ResourceState::NotLoadedFallback;
-                    }
-
-                    /* Fallback not found, loading didn't start yet */
-                    if(it == _data.end() || (it->second.state != ResourceDataState::Loading && it->second.state != ResourceDataState::NotFound))
-                        return ResourceState::NotLoaded;
-                }
-
-                /* Loading / NotFound without fallback, Mutable / Final */
-                return static_cast<ResourceState>(it->second.state);
-            }
-
-            template<class U> inline Resource<T, U> get(ResourceKey key) {
-                /* Ask loader for the data, if they aren't there yet */
-                if(_loader && _data.find(key) == _data.end())
-                    _loader->load(key);
-
-                return Resource<T, U>(this, key);
-            }
-
-            void set(ResourceKey key, T* data, ResourceDataState state, ResourcePolicy policy) {
-                auto it = _data.find(key);
-
-                /* NotFound / Loading state shouldn't have any data */
-                CORRADE_ASSERT((data == nullptr) == (state == ResourceDataState::NotFound || state == ResourceDataState::Loading),
-                    "ResourceManager::set(): data should be null if and only if state is NotFound or Loading", );
-
-                /* Cannot change resource with already final state */
-                CORRADE_ASSERT(it == _data.end() || it->second.state != ResourceDataState::Final,
-                    "ResourceManager::set(): cannot change already final resource" << key, );
-
-                /* If nothing is referencing reference-counted resource, we're done */
-                if(policy == ResourcePolicy::ReferenceCounted && (it == _data.end() || it->second.referenceCount == 0)) {
-                    Corrade::Utility::Warning() << "ResourceManager: Reference-counted resource with key" << key << "isn't referenced from anywhere, deleting it immediately";
-                    delete data;
-
-                    /* Delete also already present resource (it could be here
-                       because previous policy could be other than
-                       ReferenceCounted) */
-                    if(it != _data.end()) _data.erase(it);
-
-                    return;
-
-                /* Insert it, if not already here */
-                } else if(it == _data.end())
-                    it = _data.insert(std::make_pair(key, Data())).first;
-
-                /* Replace previous data */
-                delete it->second.data;
-                it->second.data = data;
-                it->second.state = state;
-                it->second.policy = policy;
-                ++_lastChange;
-            }
-
-            inline T* fallback() { return _fallback; }
-            inline const T* fallback() const { return _fallback; }
-
-            inline void setFallback(T* data) {
-                delete _fallback;
-                _fallback = data;
-            }
-
-            void free() {
-                /* Delete all non-referenced non-resident resources */
-                for(auto it = _data.begin(); it != _data.end(); ) {
-                    if(it->second.policy != ResourcePolicy::Resident && !it->second.referenceCount)
-                        it = _data.erase(it);
-                    else ++it;
-                }
-            }
-
-            inline AbstractResourceLoader<T>* loader() { return _loader; }
-            inline const AbstractResourceLoader<T>* loader() const { return _loader; }
-
-            inline void setLoader(AbstractResourceLoader<T>* loader) {
-                /* Delete previous loader */
-                delete _loader;
-
-                /* Add new loader */
-                _loader = loader;
-                if(_loader) _loader->manager = this;
-            }
-
-        protected:
-            inline ResourceManagerData(): _fallback(nullptr), _loader(nullptr), _lastChange(0) {}
-
-        private:
-            struct Data {
-                Data& operator=(const Data&) = delete;
-                Data& operator=(Data&&) = delete;
-
-                inline Data(): data(nullptr), state(ResourceDataState::Mutable), policy(ResourcePolicy::Manual), referenceCount(0) {}
-
-                /* Fugly hack for GCC 4.5, because std::pair doesn't have move constructor yet */
-                #ifndef CORRADE_GCC45_COMPATIBILITY
-                Data(const Data&) = delete;
-                #else
-                Data(const Data& other): data(other.data), state(other.state), policy(other.policy), referenceCount(other.referenceCount) {
-                    const_cast<Data&>(other).data = nullptr;
-                    const_cast<Data&>(other).referenceCount = 0;
-                }
-                #endif
-
-                inline Data(Data&& other): data(other.data), state(other.state), policy(other.policy), referenceCount(other.referenceCount) {
-                    other.data = nullptr;
-                    other.referenceCount = 0;
-                }
-
-                inline ~Data() {
-                    CORRADE_ASSERT(referenceCount == 0,
-                        "ResourceManager::~ResourceManager(): destroyed while data are still referenced", );
-                    delete data;
-                }
-
-                T* data;
-                ResourceDataState state;
-                ResourcePolicy policy;
-                std::size_t referenceCount;
-            };
-
-            inline const Data& data(ResourceKey key) {
-                return _data[key];
-            }
-
-            inline void incrementReferenceCount(ResourceKey key) {
-                ++_data[key].referenceCount;
-            }
-
-            inline void decrementReferenceCount(ResourceKey key) {
-                auto it = _data.find(key);
-
-                /* Free the resource if it is reference counted */
-                if(--it->second.referenceCount == 0 && it->second.policy == ResourcePolicy::ReferenceCounted)
-                    _data.erase(it);
-            }
-
-            std::unordered_map<ResourceKey, Data, ResourceKeyHash> _data;
-            T* _fallback;
-            AbstractResourceLoader<T>* _loader;
-            std::size_t _lastChange;
-    };
-=======
 
 struct ResourceKeyHash {
     std::size_t operator()(ResourceKey key) const {
-        return *reinterpret_cast<const std::size_t*>(key.byteArray());
+        /* GCC 4.4 thinks reinterpret_cast will break strict aliasing, doing it with bit cast instead */
+        return Corrade::Utility::bitCast<std::size_t>(key);
     }
 };
 
@@ -344,7 +155,6 @@
         std::size_t _lastChange;
 };
 
->>>>>>> b9a72bd3
 }
 
 /**
@@ -702,11 +512,20 @@
 }
 
 template<class T> struct ResourceManagerData<T>::Data {
-    Data(const Data&) = delete;
     Data& operator=(const Data&) = delete;
     Data& operator=(Data&&) = delete;
 
     Data(): data(nullptr), state(ResourceDataState::Mutable), policy(ResourcePolicy::Manual), referenceCount(0) {}
+
+    /* Fugly hack for GCC 4.5, because std::pair doesn't have move constructor yet */
+    #ifndef CORRADE_GCC45_COMPATIBILITY
+    Data(const Data&) = delete;
+    #else
+    Data(const Data& other): data(other.data), state(other.state), policy(other.policy), referenceCount(other.referenceCount) {
+        const_cast<Data&>(other).data = nullptr;
+        const_cast<Data&>(other).referenceCount = 0;
+    }
+    #endif
 
     Data(Data&& other): data(other.data), state(other.state), policy(other.policy), referenceCount(other.referenceCount) {
         other.data = nullptr;
