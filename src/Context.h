#ifndef Magnum_Context_h
#define Magnum_Context_h
/*
    This file is part of Magnum.

    Copyright © 2010, 2011, 2012, 2013 Vladimír Vondruš <mosra@centrum.cz>

    Permission is hereby granted, free of charge, to any person obtaining a
    copy of this software and associated documentation files (the "Software"),
    to deal in the Software without restriction, including without limitation
    the rights to use, copy, modify, merge, publish, distribute, sublicense,
    and/or sell copies of the Software, and to permit persons to whom the
    Software is furnished to do so, subject to the following conditions:

    The above copyright notice and this permission notice shall be included
    in all copies or substantial portions of the Software.

    THE SOFTWARE IS PROVIDED "AS IS", WITHOUT WARRANTY OF ANY KIND, EXPRESS OR
    IMPLIED, INCLUDING BUT NOT LIMITED TO THE WARRANTIES OF MERCHANTABILITY,
    FITNESS FOR A PARTICULAR PURPOSE AND NONINFRINGEMENT. IN NO EVENT SHALL
    THE AUTHORS OR COPYRIGHT HOLDERS BE LIABLE FOR ANY CLAIM, DAMAGES OR OTHER
    LIABILITY, WHETHER IN AN ACTION OF CONTRACT, TORT OR OTHERWISE, ARISING
    FROM, OUT OF OR IN CONNECTION WITH THE SOFTWARE OR THE USE OR OTHER
    DEALINGS IN THE SOFTWARE.
*/

/** @file /Context.h
 * @brief Class @ref Magnum::Context, @ref Magnum::Extension, macro @ref MAGNUM_ASSERT_VERSION_SUPPORTED(), @ref MAGNUM_ASSERT_EXTENSION_SUPPORTED()
 */

#include <cstdlib>
#include <bitset>
#include <vector>
#include <Containers/EnumSet.h>

#include "Magnum.h"
#include "OpenGL.h"
#include "magnumVisibility.h"

namespace Magnum {

/** @todoc Resolve conflict with Audio/Context.h (Doxygen doesn't list this file) */

namespace Implementation {
    struct State;
}

/**
<<<<<<< HEAD
@brief OpenGL version

@see @ref Context, @ref MAGNUM_ASSERT_VERSION_SUPPORTED()
*/
enum class Version: Int {
    None = 0xFFFF,                  /**< @brief Unspecified */
    #ifndef MAGNUM_TARGET_GLES
    GL210 = 210,                    /**< @brief OpenGL 2.1 / GLSL 1.20 */
    GL300 = 300,                    /**< @brief OpenGL 3.0 / GLSL 1.30 */
    GL310 = 310,                    /**< @brief OpenGL 3.1 / GLSL 1.40 */
    GL320 = 320,                    /**< @brief OpenGL 3.2 / GLSL 1.50 */
    GL330 = 330,                    /**< @brief OpenGL 3.3, GLSL 3.30 */
    GL400 = 400,                    /**< @brief OpenGL 4.0, GLSL 4.00 */
    GL410 = 410,                    /**< @brief OpenGL 4.1, GLSL 4.10 */
    GL420 = 420,                    /**< @brief OpenGL 4.2, GLSL 4.20 */
    GL430 = 430,                    /**< @brief OpenGL 4.3, GLSL 4.30 */
    GL440 = 440,                    /**< @brief OpenGL 4.4, GLSL 4.40 */
    #endif

    /**
     * @brief OpenGL ES 2.0, GLSL ES 1.00
     *
     * All the functionality is present in OpenGL 4.2 (extension
     * @extension{ARB,ES2_compatibility}), so on desktop OpenGL this is
     * equivalent to @ref Version::GL410.
     */
    #ifndef MAGNUM_TARGET_GLES
    GLES200 = 410,
    #else
    GLES200 = 200,
    #endif

    /**
     * @brief OpenGL ES 3.0, GLSL ES 3.00
     *
     * All the functionality is present in OpenGL 4.3 (extension
     * @extension{ARB,ES3_compatibility}), so on desktop OpenGL this is the
     * equivalent to @ref Version::GL430.
     */
    #ifndef MAGNUM_TARGET_GLES
    GLES300 = 430
    #else
    GLES300 = 300
    #endif
};

#if defined(CORRADE_GCC44_COMPATIBILITY) && !defined(DOXYGEN_GENERATING_OUTPUT)
/* GCC 4.4 somehow doesn't have comparison operators for strongly-typed enums */
inline bool operator<=(Version a, Version b) { return Int(a) <= Int(b); }
inline bool operator>=(Version a, Version b) { return Int(a) >= Int(b); }
inline bool operator<(Version a, Version b) { return Int(a) < Int(b); }
inline bool operator>(Version a, Version b) { return Int(a) > Int(b); }
#endif

/** @debugoperator{Magnum::Context} */
Debug MAGNUM_EXPORT operator<<(Debug debug, Version value);

/**
=======
>>>>>>> fef811a0
@brief Run-time information about OpenGL extension

Encapsulates runtime information about OpenGL extension, such as name string,
minimal required OpenGL version and version in which the extension was adopted
to core.

See also @ref Extensions namespace, which contain compile-time information
about OpenGL extensions.
*/
class MAGNUM_EXPORT Extension {
    friend class Context;

    public:
        /** @brief All extensions for given OpenGL version */
        static const std::vector<Extension>& extensions(Version version);

        /** @brief Minimal version required by this extension */
        constexpr Version requiredVersion() const { return _requiredVersion; }

        /** @brief Version in which this extension was adopted to core */
        constexpr Version coreVersion() const { return _coreVersion; }

        /** @brief %Extension string */
        constexpr const char* string() const { return _string; }

    private:
        /* GCC 4.6 doesn't like const members, as std::vector doesn't have
           proper move semantic yet */
        std::size_t _index;
        Version _requiredVersion;
        Version _coreVersion;
        const char* _string;

        constexpr Extension(std::size_t index, Version requiredVersion, Version coreVersion, const char* string): _index(index), _requiredVersion(requiredVersion), _coreVersion(coreVersion), _string(string) {}
};

/**
@brief Magnum context

Provides access to version and extension information. Instance available
through @ref Context::current() is automatically created during construction of
*Application classes in @ref Platform namespace. You can safely assume that the
instance is available during whole lifetime of *Application object. See
@ref platform documentation for more information about engine setup.
@todo @extension{ATI,meminfo}, @extension{NVX,gpu_memory_info}, GPU temperature?
    (here or where?)
*/
class MAGNUM_EXPORT Context {
    Context(const Context&) = delete;
    Context(Context&&) = delete;
    Context& operator=(const Context&) = delete;
    Context& operator=(Context&&) = delete;

    public:
        /**
         * @brief Context flag
         *
         * @see @ref Flags, @ref flags()
         */
        enum class Flag: GLint {
            /**
             * Debug context
             * @requires_gl43 %Extension @es_extension{KHR,debug}
             * @requires_es_extension %Extension @es_extension{KHR,debug}
             */
            #ifndef MAGNUM_TARGET_GLES
            Debug = GL_CONTEXT_FLAG_DEBUG_BIT,
            #else
            Debug = GL_CONTEXT_FLAG_DEBUG_BIT_KHR,
            #endif

            #ifndef MAGNUM_TARGET_GLES
            /**
             * Context with robust buffer access
             * @requires_extension %Extension @extension{ARB,robustness}
             * @requires_es_extension %Extension @es_extension{EXT,robustness}
             * @todo In ES available under glGetIntegerv(CONTEXT_ROBUST_ACCESS_EXT),
             *      how to make it compatible?
             */
            Robustness = GL_CONTEXT_FLAG_ROBUST_ACCESS_BIT_ARB
            #endif
        };

        /**
         * @brief Context flags
         *
         * @see @ref flags()
         */
        typedef Containers::EnumSet<Flag, GLint> Flags;

        /**
         * @brief Constructor
         *
         * Does initial setup, detects available features and enables them
         * throughout the engine.
         * @see @fn_gl{Get} with @def_gl{MAJOR_VERSION}, @def_gl{MINOR_VERSION},
         *      @def_gl{CONTEXT_FLAGS}, @def_gl{NUM_EXTENSIONS},
         *      @fn_gl{GetString} with @def_gl{EXTENSIONS}
         */
        explicit Context();

        ~Context();

        /** @brief Current context */
        static Context* current() { return _current; }

        /**
         * @brief OpenGL version
         *
         * @see @ref majorVersion(), @ref minorVersion(), @ref versionString(),
         *      @ref shadingLanguageVersionString()
         */
        Version version() const { return _version; }

        /**
         * @brief Major OpenGL version (e.g. `4`)
         *
         * @see @ref minorVersion(), @ref version(), @ref versionString(),
         *      @ref shadingLanguageVersionString()
         */
        Int majorVersion() const { return _majorVersion; }

        /**
         * @brief Minor OpenGL version (e.g. `3`)
         *
         * @see @ref majorVersion(), @ref version(), @ref versionString(),
         *      @ref shadingLanguageVersionString()
         */
        Int minorVersion() const { return _minorVersion; }

        /**
         * @brief Vendor string
         *
         * The result is *not* cached, repeated queries will result in repeated
         * OpenGL calls.
         * @see @ref rendererString(), @fn_gl{GetString} with @def_gl{VENDOR}
         */
        std::string vendorString() const {
            return reinterpret_cast<const char*>(glGetString(GL_VENDOR));
        }

        /**
         * @brief %Renderer string
         *
         * The result is *not* cached, repeated queries will result in repeated
         * OpenGL calls.
         * @see @ref vendorString(), @fn_gl{GetString} with @def_gl{RENDERER}
         */
        std::string rendererString() const {
            return reinterpret_cast<const char*>(glGetString(GL_RENDERER));
        }

        /**
         * @brief Version string
         *
         * The result is *not* cached, repeated queries will result in repeated
         * OpenGL calls.
         * @see @ref shadingLanguageVersionString(), @ref version(),
         *      @fn_gl{GetString} with @def_gl{VERSION}
         */
        std::string versionString() const {
            return reinterpret_cast<const char*>(glGetString(GL_VERSION));
        }

        /**
         * @brief Shading language version string
         *
         * The result is *not* cached, repeated queries will result in repeated
         * OpenGL calls.
         * @see @ref versionString(), @ref version(), @fn_gl{GetString} with
         *      @def_gl{SHADING_LANGUAGE_VERSION}
         */
        std::string shadingLanguageVersionString() const {
            return reinterpret_cast<const char*>(glGetString(GL_SHADING_LANGUAGE_VERSION));
        }

        /**
         * @brief Shading language version strings
         *
         * The result is *not* cached, repeated queries will result in repeated
         * OpenGL calls.
         * @see @ref versionString(), @ref version(), @fn_gl{Get} with
         *      @def_gl{NUM_SHADING_LANGUAGE_VERSIONS}, @fn_gl{GetString} with
         *      @def_gl{SHADING_LANGUAGE_VERSION}
         */
        std::vector<std::string> shadingLanguageVersionStrings() const;

        /** @brief Context flags */
        Flags flags() const { return _flags; }

        /**
         * @brief Supported extensions
         *
         * The list contains only extensions from OpenGL versions newer than
         * the current.
         * @see @ref isExtensionSupported(), @ref Extension::extensions()
         */
        const std::vector<Extension>& supportedExtensions() const {
            return _supportedExtensions;
        }

        /**
         * @brief Whether given OpenGL version is supported
         *
         * @see @ref supportedVersion(), @ref MAGNUM_ASSERT_VERSION_SUPPORTED()
         */
        bool isVersionSupported(Version version) const {
            return _version >= version;
        }

        /**
         * @brief Get supported OpenGL version
         *
         * Returns first supported OpenGL version from passed list. Convenient
         * equivalent to subsequent @ref isVersionSupported() calls, e.g.:
         * @code
         * Version v = isVersionSupported(Version::GL330) ? Version::GL330 : Version::GL210;
         * Version v = supportedVersion({Version::GL330, Version::GL210});
         * @endcode
         *
         * If no version from the list is supported, returns lowest available
         * OpenGL version (@ref Version::GL210 for desktop OpenGL,
         * @ref Version::GLES200 for OpenGL ES).
         * @see @ref isExtensionSupported(Version)
         */
        Version supportedVersion(std::initializer_list<Version> versions) const;

        /**
         * @brief Whether given extension is supported
         *
         * %Extensions usable with this function are listed in @ref Extensions
         * namespace in header @ref Extensions.h. Example usage:
         * @code
         * if(Context::current()->isExtensionSupported<Extensions::GL::ARB::tessellation_shader>()) {
         *     // draw fancy detailed model
         * } else {
         *     // texture fallback
         * }
         * @endcode
         *
         * @see @ref isExtensionSupported(const Extension&) const,
         *      @ref MAGNUM_ASSERT_EXTENSION_SUPPORTED()
         */
        template<class T> bool isExtensionSupported() const {
            return isVersionSupported(T::coreVersion()) || (isVersionSupported(T::requiredVersion()) && extensionStatus[T::Index]);
        }

        /**
         * @brief Whether given extension is supported in given version
         *
         * Similar to @ref isExtensionSupported(), but checks also that the
         * minimal required version of the extension is larger or equal to
         * @p version. Useful mainly in shader compilation when the decisions
         * depend on selected GLSL version, for example:
         * @code
         * const Version version = Context::current()->supportedVersion({Version::GL320, Version::GL300, Version::GL210});
         * if(Context::current()->isExtensionSupported<Extensions::GL::ARB::explicit_attrib_location>(version)) {
         *     // Called only if ARB_explicit_attrib_location is supported
         *     // *and* version is higher than GL 3.1
         * }
         * @endcode
         */
        template<class T> bool isExtensionSupported(Version version) const {
            return T::coreVersion() <= version || (T::requiredVersion() <= version && extensionStatus[T::Index]);
        }

        /**
         * @brief Whether given extension is supported
         *
         * Can be used e.g. for listing extensions available on current
         * hardware, but for general usage prefer isExtensionSupported() const,
         * as it does most operations in compile time.
         *
         * @see @ref supportedExtensions(), @ref Extension::extensions(),
         *      @ref MAGNUM_ASSERT_EXTENSION_SUPPORTED()
         */
        bool isExtensionSupported(const Extension& extension) const {
            return isVersionSupported(extension._coreVersion) || (isVersionSupported(extension._requiredVersion) && extensionStatus[extension._index]);
        }

        #ifndef DOXYGEN_GENERATING_OUTPUT
        Implementation::State& state() { return *_state; }
        #endif

    private:
        static Context* _current;

        Version _version;
        Int _majorVersion;
        Int _minorVersion;
        Flags _flags;

        std::bitset<160> extensionStatus;
        std::vector<Extension> _supportedExtensions;

        Implementation::State* _state;
};

/** @hideinitializer
@brief Assert that given OpenGL version is supported
@param version      Version

Useful for initial checks on availability of required features.

By default, if assertion fails, an message is printed to error output and the
application aborts. If `CORRADE_NO_ASSERT` is defined, this macro does nothing.
Example usage:
@code
MAGNUM_ASSERT_VERSION_SUPPORTED(Version::GL330);
@endcode

@see @ref Magnum::Context::isVersionSupported() "Context::isVersionSupported()",
    @ref MAGNUM_ASSERT_EXTENSION_SUPPORTED(), @ref CORRADE_ASSERT(),
    @ref CORRADE_INTERNAL_ASSERT()
*/
#ifdef CORRADE_NO_ASSERT
#define MAGNUM_ASSERT_VERSION_SUPPORTED(version) do {} while(0)
#else
#define MAGNUM_ASSERT_VERSION_SUPPORTED(version)                            \
    do {                                                                    \
        if(!Magnum::Context::current()->isVersionSupported(version)) {      \
            Corrade::Utility::Error() << "Magnum: required version" << version << "is not supported"; \
            std::abort();                                                   \
        }                                                                   \
    } while(0)
#endif

/** @hideinitializer
@brief Assert that given OpenGL extension is supported
@param extension    Extension name (from @ref Magnum::Extensions "Extensions"
    namespace)

Useful for initial checks on availability of required features.

By default, if assertion fails, an message is printed to error output and the
application aborts. If `CORRADE_NO_ASSERT` is defined, this macro does nothing.
Example usage:
@code
MAGNUM_ASSERT_EXTENSION_SUPPORTED(Extensions::GL::ARB::geometry_shader4);
@endcode

@see @ref Magnum::Context::isExtensionSupported() "Context::isExtensionSupported()",
    @ref MAGNUM_ASSERT_VERSION_SUPPORTED(), @ref CORRADE_ASSERT(),
    @ref CORRADE_INTERNAL_ASSERT()
*/
#ifdef CORRADE_NO_ASSERT
#define MAGNUM_ASSERT_EXTENSION_SUPPORTED(extension) do {} while(0)
#else
#define MAGNUM_ASSERT_EXTENSION_SUPPORTED(extension)                        \
    do {                                                                    \
        if(!Magnum::Context::current()->isExtensionSupported<extension>()) { \
            Corrade::Utility::Error() << "Magnum: required extension" << extension::string() << "is not supported"; \
            std::abort();                                                   \
        }                                                                   \
    } while(0)
#endif

}

#endif<|MERGE_RESOLUTION|>--- conflicted
+++ resolved
@@ -46,67 +46,6 @@
 }
 
 /**
-<<<<<<< HEAD
-@brief OpenGL version
-
-@see @ref Context, @ref MAGNUM_ASSERT_VERSION_SUPPORTED()
-*/
-enum class Version: Int {
-    None = 0xFFFF,                  /**< @brief Unspecified */
-    #ifndef MAGNUM_TARGET_GLES
-    GL210 = 210,                    /**< @brief OpenGL 2.1 / GLSL 1.20 */
-    GL300 = 300,                    /**< @brief OpenGL 3.0 / GLSL 1.30 */
-    GL310 = 310,                    /**< @brief OpenGL 3.1 / GLSL 1.40 */
-    GL320 = 320,                    /**< @brief OpenGL 3.2 / GLSL 1.50 */
-    GL330 = 330,                    /**< @brief OpenGL 3.3, GLSL 3.30 */
-    GL400 = 400,                    /**< @brief OpenGL 4.0, GLSL 4.00 */
-    GL410 = 410,                    /**< @brief OpenGL 4.1, GLSL 4.10 */
-    GL420 = 420,                    /**< @brief OpenGL 4.2, GLSL 4.20 */
-    GL430 = 430,                    /**< @brief OpenGL 4.3, GLSL 4.30 */
-    GL440 = 440,                    /**< @brief OpenGL 4.4, GLSL 4.40 */
-    #endif
-
-    /**
-     * @brief OpenGL ES 2.0, GLSL ES 1.00
-     *
-     * All the functionality is present in OpenGL 4.2 (extension
-     * @extension{ARB,ES2_compatibility}), so on desktop OpenGL this is
-     * equivalent to @ref Version::GL410.
-     */
-    #ifndef MAGNUM_TARGET_GLES
-    GLES200 = 410,
-    #else
-    GLES200 = 200,
-    #endif
-
-    /**
-     * @brief OpenGL ES 3.0, GLSL ES 3.00
-     *
-     * All the functionality is present in OpenGL 4.3 (extension
-     * @extension{ARB,ES3_compatibility}), so on desktop OpenGL this is the
-     * equivalent to @ref Version::GL430.
-     */
-    #ifndef MAGNUM_TARGET_GLES
-    GLES300 = 430
-    #else
-    GLES300 = 300
-    #endif
-};
-
-#if defined(CORRADE_GCC44_COMPATIBILITY) && !defined(DOXYGEN_GENERATING_OUTPUT)
-/* GCC 4.4 somehow doesn't have comparison operators for strongly-typed enums */
-inline bool operator<=(Version a, Version b) { return Int(a) <= Int(b); }
-inline bool operator>=(Version a, Version b) { return Int(a) >= Int(b); }
-inline bool operator<(Version a, Version b) { return Int(a) < Int(b); }
-inline bool operator>(Version a, Version b) { return Int(a) > Int(b); }
-#endif
-
-/** @debugoperator{Magnum::Context} */
-Debug MAGNUM_EXPORT operator<<(Debug debug, Version value);
-
-/**
-=======
->>>>>>> fef811a0
 @brief Run-time information about OpenGL extension
 
 Encapsulates runtime information about OpenGL extension, such as name string,
