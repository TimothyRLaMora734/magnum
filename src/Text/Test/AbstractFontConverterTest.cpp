--- conflicted
+++ resolved
@@ -250,16 +250,11 @@
     /* doImportFromData() should call doImportFromSingleData() */
     SingleGlyphCacheDataImporter importer;
     const unsigned char data[] = {0xa5};
-<<<<<<< HEAD
-    GlyphCache* cache = importer.importGlyphCacheFromData(std::vector<std::pair<std::string, Containers::ArrayReference<const unsigned char>>>{{{}, data}});
-    CORRADE_COMPARE(cache, reinterpret_cast<GlyphCache*>(0xdeadbeef));
-=======
-    std::unique_ptr<GlyphCache> cache = importer.importGlyphCacheFromData({{{}, data}});
+    std::unique_ptr<GlyphCache> cache = importer.importGlyphCacheFromData(std::vector<std::pair<std::string, Containers::ArrayReference<const unsigned char>>>{{{}, data}});
     CORRADE_COMPARE(cache.get(), reinterpret_cast<GlyphCache*>(0xdeadbeef));
 
     /* The pointer is invalid, avoid deletion */
     cache.release();
->>>>>>> 695c287e
 }
 
 void AbstractFontConverterTest::importGlyphCacheFromFile() {
