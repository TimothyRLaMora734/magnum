--- conflicted
+++ resolved
@@ -16,10 +16,6 @@
 #include "MathTypeTraitsTest.h"
 
 #include <limits>
-<<<<<<< HEAD
-#include <QtTest/QTest>
-=======
->>>>>>> 450100af
 
 #include "MathTypeTraits.h"
 
