#ifndef Magnum_Platform_AbstractXApplication_h
#define Magnum_Platform_AbstractXApplication_h
/*
    This file is part of Magnum.

    Copyright © 2010, 2011, 2012, 2013 Vladimír Vondruš <mosra@centrum.cz>

    Permission is hereby granted, free of charge, to any person obtaining a
    copy of this software and associated documentation files (the "Software"),
    to deal in the Software without restriction, including without limitation
    the rights to use, copy, modify, merge, publish, distribute, sublicense,
    and/or sell copies of the Software, and to permit persons to whom the
    Software is furnished to do so, subject to the following conditions:

    The above copyright notice and this permission notice shall be included
    in all copies or substantial portions of the Software.

    THE SOFTWARE IS PROVIDED "AS IS", WITHOUT WARRANTY OF ANY KIND, EXPRESS OR
    IMPLIED, INCLUDING BUT NOT LIMITED TO THE WARRANTIES OF MERCHANTABILITY,
    FITNESS FOR A PARTICULAR PURPOSE AND NONINFRINGEMENT. IN NO EVENT SHALL
    THE AUTHORS OR COPYRIGHT HOLDERS BE LIABLE FOR ANY CLAIM, DAMAGES OR OTHER
    LIABILITY, WHETHER IN AN ACTION OF CONTRACT, TORT OR OTHERWISE, ARISING
    FROM, OUT OF OR IN CONNECTION WITH THE SOFTWARE OR THE USE OR OTHER
    DEALINGS IN THE SOFTWARE.
*/

/** @file
 * @brief Class @ref Magnum::Platform::AbstractXApplication
 */

#include <Containers/EnumSet.h>

#include "Magnum.h"

#include <X11/Xlib.h>
#include <X11/Xutil.h>
/* undef Xlib nonsense to avoid conflicts */
#undef Complex
#undef None
#undef Always

#include "Math/Vector2.h"

namespace Magnum {

class Context;

namespace Platform {

namespace Implementation {
    template<class, class, class> class AbstractContextHandler;
}

/** @nosubgrouping
@brief Base for X11-based applications

Supports keyboard and mouse handling. See @ref platform for brief introduction.

@note Not meant to be used directly, see @ref GlxApplication and
    @ref XEglApplication subclasses.
*/
class AbstractXApplication {
    public:
        /** @brief Application arguments */
        struct Arguments {
            int& argc;      /**< @brief Argument count */
            char** argv;    /**< @brief Argument values */
        };

        class Configuration;
        class InputEvent;
        class KeyEvent;
        class MouseEvent;
        class MouseMoveEvent;

        /**
<<<<<<< HEAD
         * @brief Default constructor
         * @param contextHandler OpenGL context handler
         * @param arguments     Application arguments
         * @param configuration %Configuration
         *
         * Creates application with default or user-specified configuration.
         * See Configuration for more information. The program exits if the
         * context cannot be created, see below for an alternative.
         */
        #ifdef DOXYGEN_GENERATING_OUTPUT
        explicit AbstractXApplication(AbstractContextHandler<Display*, VisualID, Window>* contextHandler, const Arguments& arguments, const Configuration& configuration = Configuration());
        #else
        /* To avoid "invalid use of incomplete type" */
        explicit AbstractXApplication(AbstractContextHandler<Display*, VisualID, Window>* contextHandler, const Arguments& arguments, const Configuration& configuration);
        explicit AbstractXApplication(AbstractContextHandler<Display*, VisualID, Window>* contextHandler, const Arguments& arguments);
        #endif

        /**
         * @brief Constructor
         * @param contextHandler OpenGL context handler
         * @param arguments     Application arguments
         *
         * Unlike above, the context is not created and must be created later
         * with createContext() or tryCreateContext().
         */
        #ifndef CORRADE_GCC45_COMPATIBILITY
        explicit AbstractXApplication(AbstractContextHandler<Display*, VisualID, Window>* contextHandler, const Arguments& arguments, std::nullptr_t);
        #else
        explicit AbstractXApplication(AbstractContextHandler<Display*, VisualID, Window>* contextHandler, const Arguments& arguments, void*);
        #endif

        /**
=======
>>>>>>> 18a50f78
         * @brief Execute main loop
         * @return Value for returning from `main()`.
         */
        int exec();

        /** @brief Exit application main loop */
        void exit() { flags |= Flag::Exit; }

    protected:
        /**
         * @brief Destructor
         *
         * Deletes context and destroys the window.
         */
        /* Nobody will need to have (and delete) AbstractXApplication*, thus
           this is faster than public pure virtual destructor */
        ~AbstractXApplication();

        /** @copydoc GlutApplication::createContext() */
        void createContext(const Configuration& configuration);

        /** @{ @name Drawing functions */

        /** @copydoc GlutApplication::viewportEvent() */
        virtual void viewportEvent(const Vector2i& size) = 0;

        /** @copydoc GlutApplication::drawEvent() */
        virtual void drawEvent() = 0;

        /** @copydoc GlutApplication::swapBuffers() */
        void swapBuffers();

        /** @copydoc GlutApplication::redraw() */
        void redraw() { flags |= Flag::Redraw; }

        /*@}*/

        /** @{ @name Keyboard handling */

        /** @copydoc Sdl2Application::keyPressEvent() */
        virtual void keyPressEvent(KeyEvent& event);

        /** @copydoc Sdl2Application::keyReleaseEvent() */
        virtual void keyReleaseEvent(KeyEvent& event);

        /*@}*/

        /** @{ @name Mouse handling */

        /** @copydoc Sdl2Application::mousePressEvent() */
        virtual void mousePressEvent(MouseEvent& event);

        /** @copydoc Sdl2Application::mouseReleaseEvent() */
        virtual void mouseReleaseEvent(MouseEvent& event);

        /** @copydoc Sdl2Application::mouseMoveEvent() */
        virtual void mouseMoveEvent(MouseMoveEvent& event);

        /*@}*/

    #ifdef DOXYGEN_GENERATING_OUTPUT
    private:
    #else
    protected:
    #endif
        /* These two are split to avoid "invalid use of incomplete type" when
           using default argument for configuration */
        explicit AbstractXApplication(Implementation::AbstractContextHandler<Display*, VisualID, Window>* contextHandler, const Arguments& arguments, const Configuration& configuration);
        explicit AbstractXApplication(Implementation::AbstractContextHandler<Display*, VisualID, Window>* contextHandler, const Arguments& arguments);

        explicit AbstractXApplication(Implementation::AbstractContextHandler<Display*, VisualID, Window>* contextHandler, const Arguments& arguments, std::nullptr_t);

    private:
        enum class Flag: unsigned int {
            Redraw = 1 << 0,
            Exit = 1 << 1
        };

        typedef Containers::EnumSet<Flag, unsigned int> Flags;
        CORRADE_ENUMSET_FRIEND_OPERATORS(Flags)

        Display* display;
        Window window;
        Atom deleteWindow;

        Implementation::AbstractContextHandler<Display*, VisualID, Window>* contextHandler;

        Context* c;

        /** @todo Get this from the created window */
        Vector2i viewportSize;

        Flags flags;
};

CORRADE_ENUMSET_OPERATORS(AbstractXApplication::Flags)

/**
@brief %Configuration

Double-buffered OpenGL context.
@see AbstractXApplication(), createContext()
@todo GLX_ARB_create_context_robustness/EGL_EXT_create_context_robustness
*/
class AbstractXApplication::Configuration {
    Configuration(const Configuration&) = delete;
    Configuration(Configuration&&) = delete;
    Configuration& operator=(const Configuration&) = delete;
    Configuration& operator=(Configuration&&) = delete;

    public:
        /*implicit*/ Configuration();
        ~Configuration();

        /** @brief Window title */
        std::string title() const { return _title; }

        /**
         * @brief Set window title
         * @return Reference to self (for method chaining)
         *
         * Default is `"Magnum X Application"`.
         */
        Configuration& setTitle(std::string title) {
            _title = std::move(title);
            return *this;
        }

        /** @brief Window size */
        Vector2i size() const { return _size; }

        /**
         * @brief Set window size
         * @return Reference to self (for method chaining)
         *
         * Default is `{800, 600}`.
         */
        Configuration& setSize(const Vector2i& size) {
            _size = size;
            return *this;
        }

    private:
        std::string _title;
        Vector2i _size;
};

/**
@brief Base for input events

@see KeyEvent, MouseEvent, MouseMoveEvent, keyPressEvent(), keyReleaseEvent(),
    mousePressEvent(), mouseReleaseEvent(), mouseMoveEvent()
*/
class AbstractXApplication::InputEvent {
    InputEvent(const InputEvent&) = delete;
    InputEvent(InputEvent&&) = delete;
    InputEvent& operator=(const InputEvent&) = delete;
    InputEvent& operator=(InputEvent&&) = delete;

    public:
    public:
        /**
         * @brief %Modifier
         *
         * @see Modifiers, modifiers()
         */
        enum class Modifier: unsigned int {
            Shift = ShiftMask,          /**< Shift */
            Ctrl = ControlMask,         /**< Ctrl */
            Alt = Mod1Mask,             /**< Alt */
            AltGr = Mod5Mask,           /**< AltGr */

            #ifdef MAGNUM_BUILD_DEPRECATED
            /**
             * @copybrief Button::Left
             * @deprecated Use @ref Magnum::Platform::AbstractXApplication::InputEvent::buttons() "buttons()"
             *      and @ref Magnum::Platform::AbstractXApplication::InputEvent::Button::Left "Button::Left"
             *      instead.
             */
            LeftButton = Button1Mask,

            /**
             * @copybrief Button::Middle
             * @deprecated Use @ref Magnum::Platform::AbstractXApplication::InputEvent::buttons() "buttons()"
             *      and @ref Magnum::Platform::AbstractXApplication::InputEvent::Button::Middle "Button::Middle"
             *      instead.
             */
            MiddleButton = Button2Mask,

            /**
             * @copybrief Button::Right
             * @deprecated Use @ref Magnum::Platform::AbstractXApplication::InputEvent::buttons() "buttons()"
             *      and @ref Magnum::Platform::AbstractXApplication::InputEvent::Button::Right "Button::Right"
             *      instead.
             */
            RightButton = Button3Mask,
            #endif

            CapsLock = LockMask,        /**< Caps lock */
            NumLock = Mod2Mask          /**< Num lock */
        };

        /**
         * @brief Set of modifiers
         *
         * @see modifiers()
         */
        typedef Containers::EnumSet<Modifier, unsigned int> Modifiers;

        /**
         * @brief Mouse button
         *
         * @see @ref Buttons, @ref buttons()
         */
        enum class Button: unsigned int {
            Left = Button1Mask,     /**< Left button */
            Middle = Button2Mask,   /**< Middle button */
            Right = Button3Mask     /**< Right button */
        };

        /**
         * @brief Set of mouse buttons
         *
         * @see @ref buttons()
         */
        typedef Containers::EnumSet<Button, unsigned int> Buttons;

        /** @copydoc GlutApplication::InputEvent::setAccepted() */
        void setAccepted(bool accepted = true) { _accepted = accepted; }

        /** @copydoc GlutApplication::InputEvent::isAccepted() */
        constexpr bool isAccepted() const { return _accepted; }

        /** @brief Modifiers */
        constexpr Modifiers modifiers() const { return _modifiers; }

        /** @brief Mouse buttons */
        constexpr Buttons buttons() const { return Button(static_cast<unsigned int>(_modifiers)); }

    #ifndef DOXYGEN_GENERATING_OUTPUT
    protected:
        constexpr InputEvent(Modifiers modifiers): _modifiers(modifiers), _accepted(false) {}

        #ifndef CORRADE_GCC45_COMPATIBILITY
        ~InputEvent() = default;
        #else
        ~InputEvent();
        #endif
    #endif

    private:
        Modifiers _modifiers;
        bool _accepted;
};

#ifdef CORRADE_GCC45_COMPATIBILITY
AbstractXApplication::InputEvent::~InputEvent() = default;
#endif

CORRADE_ENUMSET_OPERATORS(AbstractXApplication::InputEvent::Modifiers)
CORRADE_ENUMSET_OPERATORS(AbstractXApplication::InputEvent::Buttons)

/**
@brief Key event

@see keyPressEvent(), keyReleaseEvent()
*/
class AbstractXApplication::KeyEvent: public AbstractXApplication::InputEvent {
    friend class AbstractXApplication;

    public:
        /**
         * @brief Key
         *
         * @see key()
         */
        enum class Key: KeySym {
            Enter = XK_Return,          /**< Enter */
            Esc = XK_Escape,            /**< Escape */

            Up = XK_Up,                 /**< Up arrow */
            Down = XK_Down,             /**< Down arrow */
            Left = XK_Left,             /**< Left arrow */
            Right = XK_Right,           /**< Right arrow */
            F1 = XK_F1,                 /**< F1 */
            F2 = XK_F2,                 /**< F2 */
            F3 = XK_F3,                 /**< F3 */
            F4 = XK_F4,                 /**< F4 */
            F5 = XK_F5,                 /**< F5 */
            F6 = XK_F6,                 /**< F6 */
            F7 = XK_F7,                 /**< F7 */
            F8 = XK_F8,                 /**< F8 */
            F9 = XK_F9,                 /**< F9 */
            F10 = XK_F10,               /**< F10 */
            F11 = XK_F11,               /**< F11 */
            F12 = XK_F12,               /**< F12 */
            Home = XK_Home,             /**< Home */
            End = XK_End,               /**< End */
            PageUp = XK_Page_Up,        /**< Page up */
            PageDown = XK_Page_Down,    /**< Page down */

            Space = XK_space,           /**< Space */
            Comma = XK_comma,           /**< Comma */
            Period = XK_period,         /**< Period */
            Minus = XK_minus,           /**< Minus */
            Plus = XK_plus,             /**< Plus */
            Slash = XK_slash,           /**< Slash */
            Percent = XK_percent,       /**< Percent */
            Equal = XK_equal,           /**< Equal */

            Zero = XK_0,                /**< Zero */
            One = XK_1,                 /**< One */
            Two = XK_2,                 /**< Two */
            Three = XK_3,               /**< Three */
            Four = XK_4,                /**< Four */
            Five = XK_5,                /**< Five */
            Six = XK_6,                 /**< Six */
            Seven = XK_7,               /**< Seven */
            Eight = XK_8,               /**< Eight */
            Nine = XK_9,                /**< Nine */

            A = XK_a,                   /**< Small letter A */
            B = XK_b,                   /**< Small letter B */
            C = XK_c,                   /**< Small letter C */
            D = XK_d,                   /**< Small letter D */
            E = XK_e,                   /**< Small letter E */
            F = XK_f,                   /**< Small letter F */
            G = XK_g,                   /**< Small letter G */
            H = XK_h,                   /**< Small letter H */
            I = XK_i,                   /**< Small letter I */
            J = XK_j,                   /**< Small letter J */
            K = XK_k,                   /**< Small letter K */
            L = XK_l,                   /**< Small letter L */
            M = XK_m,                   /**< Small letter M */
            N = XK_n,                   /**< Small letter N */
            O = XK_o,                   /**< Small letter O */
            P = XK_p,                   /**< Small letter P */
            Q = XK_q,                   /**< Small letter Q */
            R = XK_r,                   /**< Small letter R */
            S = XK_s,                   /**< Small letter S */
            T = XK_t,                   /**< Small letter T */
            U = XK_u,                   /**< Small letter U */
            V = XK_v,                   /**< Small letter V */
            W = XK_w,                   /**< Small letter W */
            X = XK_x,                   /**< Small letter X */
            Y = XK_y,                   /**< Small letter Y */
            Z = XK_z                    /**< Small letter Z */
        };

        /** @brief Key */
        constexpr Key key() const { return _key; }

        /** @brief Position */
        constexpr Vector2i position() const { return _position; }

    private:
        constexpr KeyEvent(Key key, Modifiers modifiers, const Vector2i& position): InputEvent(modifiers), _key(key), _position(position) {}

        const Key _key;
        const Vector2i _position;
};

/**
@brief Mouse event

@see MouseMoveEvent, mousePressEvent(), mouseReleaseEvent()
*/
class AbstractXApplication::MouseEvent: public AbstractXApplication::InputEvent {
    friend class AbstractXApplication;

    public:
        /**
         * @brief Mouse button
         *
         * @see button()
         */
        enum class Button: unsigned int {
            Left = Button1,         /**< Left button */
            Middle = Button2,       /**< Middle button */
            Right = Button3,        /**< Right button */
            WheelUp = Button4,      /**< Wheel up */
            WheelDown = Button5     /**< Wheel down */
        };

        /** @brief Button */
        constexpr Button button() const { return _button; }

        /** @brief Position */
        constexpr Vector2i position() const { return _position; }

    private:
        constexpr MouseEvent(Button button, Modifiers modifiers, const Vector2i& position): InputEvent(modifiers), _button(button), _position(position) {}

        const Button _button;
        const Vector2i _position;
};

/**
@brief Mouse move event

@see MouseEvent, mouseMoveEvent()
*/
class AbstractXApplication::MouseMoveEvent: public AbstractXApplication::InputEvent {
    friend class AbstractXApplication;

    public:
        /** @brief Position */
        constexpr Vector2i position() const { return _position; }

    private:
        constexpr MouseMoveEvent(Modifiers modifiers, const Vector2i& position): InputEvent(modifiers), _position(position) {}

        const Vector2i _position;
};

/* Implementations for inline functions with unused parameters */
inline void AbstractXApplication::keyPressEvent(KeyEvent&) {}
inline void AbstractXApplication::keyReleaseEvent(KeyEvent&) {}
inline void AbstractXApplication::mousePressEvent(MouseEvent&) {}
inline void AbstractXApplication::mouseReleaseEvent(MouseEvent&) {}
inline void AbstractXApplication::mouseMoveEvent(MouseMoveEvent&) {}

}}

#endif<|MERGE_RESOLUTION|>--- conflicted
+++ resolved
@@ -74,41 +74,6 @@
         class MouseMoveEvent;
 
         /**
-<<<<<<< HEAD
-         * @brief Default constructor
-         * @param contextHandler OpenGL context handler
-         * @param arguments     Application arguments
-         * @param configuration %Configuration
-         *
-         * Creates application with default or user-specified configuration.
-         * See Configuration for more information. The program exits if the
-         * context cannot be created, see below for an alternative.
-         */
-        #ifdef DOXYGEN_GENERATING_OUTPUT
-        explicit AbstractXApplication(AbstractContextHandler<Display*, VisualID, Window>* contextHandler, const Arguments& arguments, const Configuration& configuration = Configuration());
-        #else
-        /* To avoid "invalid use of incomplete type" */
-        explicit AbstractXApplication(AbstractContextHandler<Display*, VisualID, Window>* contextHandler, const Arguments& arguments, const Configuration& configuration);
-        explicit AbstractXApplication(AbstractContextHandler<Display*, VisualID, Window>* contextHandler, const Arguments& arguments);
-        #endif
-
-        /**
-         * @brief Constructor
-         * @param contextHandler OpenGL context handler
-         * @param arguments     Application arguments
-         *
-         * Unlike above, the context is not created and must be created later
-         * with createContext() or tryCreateContext().
-         */
-        #ifndef CORRADE_GCC45_COMPATIBILITY
-        explicit AbstractXApplication(AbstractContextHandler<Display*, VisualID, Window>* contextHandler, const Arguments& arguments, std::nullptr_t);
-        #else
-        explicit AbstractXApplication(AbstractContextHandler<Display*, VisualID, Window>* contextHandler, const Arguments& arguments, void*);
-        #endif
-
-        /**
-=======
->>>>>>> 18a50f78
          * @brief Execute main loop
          * @return Value for returning from `main()`.
          */
@@ -179,7 +144,11 @@
         explicit AbstractXApplication(Implementation::AbstractContextHandler<Display*, VisualID, Window>* contextHandler, const Arguments& arguments, const Configuration& configuration);
         explicit AbstractXApplication(Implementation::AbstractContextHandler<Display*, VisualID, Window>* contextHandler, const Arguments& arguments);
 
+        #ifndef CORRADE_GCC45_COMPATIBILITY
         explicit AbstractXApplication(Implementation::AbstractContextHandler<Display*, VisualID, Window>* contextHandler, const Arguments& arguments, std::nullptr_t);
+        #else
+        explicit AbstractXApplication(Implementation::AbstractContextHandler<Display*, VisualID, Window>* contextHandler, const Arguments& arguments, void*);
+        #endif
 
     private:
         enum class Flag: unsigned int {
