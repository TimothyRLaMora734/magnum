--- conflicted
+++ resolved
@@ -19,12 +19,9 @@
  * @brief Basic definitions and forward declarations for Magnum namespace
  */
 
-<<<<<<< HEAD
-#include "magnumCompatibility.h"
-=======
 #include <cstdint>
 
->>>>>>> 9b18e2b3
+#include "magnumCompatibility.h"
 #include "magnumConfigure.h"
 
 #ifndef MAGNUM_TARGET_GLES
